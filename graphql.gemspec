--- conflicted
+++ resolved
@@ -13,7 +13,7 @@
   s.authors     = ["Robert Mosolgo"]
   s.email       = ["rdmosolgo@gmail.com"]
   s.license     = "MIT"
-  s.required_ruby_version = ">= 2.4.0" # bc `.to_sym` used on user input
+  s.required_ruby_version = ">= 2.4.0"
   s.metadata    = {
     "homepage_uri" => "https://graphql-ruby.org",
     "changelog_uri" => "https://github.com/rmosolgo/graphql-ruby/blob/master/CHANGELOG.md",
@@ -34,11 +34,7 @@
   s.add_development_dependency "minitest-reporters", "~>1.0"
   s.add_development_dependency "racc", "~> 1.4"
   s.add_development_dependency "rake", "~> 12"
-<<<<<<< HEAD
   s.add_development_dependency "rubocop", "1.12" # for Ruby 2.4 enforcement
-=======
-  s.add_development_dependency "rubocop"
->>>>>>> be2b4066
   # required for upgrader
   s.add_development_dependency "parser"
   # website stuff
