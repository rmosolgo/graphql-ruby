# frozen_string_literal: true

require 'set'

module GraphQL
  class Schema
    # Restrict access to a {GraphQL::Schema} with a user-defined `visible?` implementations.
    #
    # When validating and executing a query, all access to schema members
    # should go through a warden. If you access the schema directly,
    # you may show a client something that it shouldn't be allowed to see.
    #
    # @api private
    class Warden
      def self.from_context(context)
<<<<<<< HEAD
        context.warden # this might be a hash which won't respond to this
      rescue
=======
        context.warden || PassThruWarden
      rescue NoMethodError
        # this might be a hash which won't respond to #warden
>>>>>>> 71bc8745
        PassThruWarden
      end

      # @param visibility_method [Symbol] a Warden method to call for this entry
      # @param entry [Object, Array<Object>] One or more definitions for a given name in a GraphQL Schema
      # @param context [GraphQL::Query::Context]
      # @param warden [Warden]
      # @return [Object] `entry` or one of `entry`'s items if exactly one of them is visible for this context
      # @return [nil] If neither `entry` nor any of `entry`'s items are visible for this context
      def self.visible_entry?(visibility_method, entry, context, warden = Warden.from_context(context))
        if entry.is_a?(Array)
          visible_item = nil
          entry.each do |item|
            if warden.public_send(visibility_method, item, context)
              if visible_item.nil?
                visible_item = item
              else
                raise DuplicateNamesError.new(
                  duplicated_name: item.path, duplicated_definition_1: visible_item.inspect, duplicated_definition_2: item.inspect
                )
              end
            end
          end
          visible_item
        elsif warden.public_send(visibility_method, entry, context)
          entry
        else
          nil
        end
      end

      # This is used when a caller provides a Hash for context.
      # We want to call the schema's hooks, but we don't have a full-blown warden.
      # The `context` arguments to these methods exist purely to simplify the code that
      # calls methods on this object, so it will have everything it needs.
      class PassThruWarden
        class << self
          def visible_field?(field, ctx); field.visible?(ctx); end
          def visible_argument?(arg, ctx); arg.visible?(ctx); end
          def visible_type?(type, ctx); type.visible?(ctx); end
          def visible_enum_value?(ev, ctx); ev.visible?(ctx); end
          def visible_type_membership?(tm, ctx); tm.visible?(ctx); end
          def interface_type_memberships(obj_t, ctx); obj_t.interface_type_memberships; end
          def arguments(owner, ctx); owner.arguments(ctx); end
        end
      end

<<<<<<< HEAD
      # @param context [GraphQL::Query::Context]
      # @param schema [GraphQL::Schema]
      def initialize(context:, schema:)
=======
      class NullWarden
        def initialize(_filter = nil, context:, schema:)
          @schema = schema
        end

        def visible_field?(field_defn, _ctx = nil, owner = nil); true; end
        def visible_argument?(arg_defn, _ctx = nil); true; end
        def visible_type?(type_defn, _ctx = nil); true; end
        def visible_enum_value?(enum_value, _ctx = nil); true; end
        def visible_type_membership?(type_membership, _ctx = nil); true; end
        def interface_type_memberships(obj_type, _ctx = nil); obj_type.interface_type_memberships; end
        def get_type(type_name); @schema.get_type(type_name); end # rubocop:disable Development/ContextIsPassedCop
        def arguments(argument_owner, ctx = nil); argument_owner.all_argument_definitions; end
        def enum_values(enum_defn); enum_defn.enum_values; end # rubocop:disable Development/ContextIsPassedCop
        def get_argument(parent_type, argument_name); parent_type.get_argument(argument_name); end # rubocop:disable Development/ContextIsPassedCop
        def types; @schema.types; end # rubocop:disable Development/ContextIsPassedCop
        def root_type_for_operation(op_name); @schema.root_type_for_operation(op_name); end
        def directives; @schema.directives.values; end
        def fields(type_defn); type_defn.all_field_definitions; end # rubocop:disable Development/ContextIsPassedCop
        def get_field(parent_type, field_name); @schema.get_field(parent_type, field_name); end
        def reachable_type?(type_name); true; end
        def reachable_types; @schema.types.values; end # rubocop:disable Development/ContextIsPassedCop
        def possible_types(type_defn); @schema.possible_types(type_defn); end
        def interfaces(obj_type); obj_type.interfaces; end
      end

      # @param filter [<#call(member)>] Objects are hidden when `.call(member, ctx)` returns true
      # @param context [GraphQL::Query::Context]
      # @param schema [GraphQL::Schema]
      def initialize(filter = nil, context:, schema:)
>>>>>>> 71bc8745
        @schema = schema
        # Cache these to avoid repeated hits to the inheritance chain when one isn't present
        @query = @schema.query
        @mutation = @schema.mutation
        @subscription = @schema.subscription
        @context = context
<<<<<<< HEAD
        @visibility_cache = read_through { |m| schema.visible?(m, context) }
=======
        @visibility_cache = if filter
          read_through { |m| filter.call(m, context) }
        else
          read_through { |m| schema.visible?(m, context) }
        end

        @visibility_cache.compare_by_identity
>>>>>>> 71bc8745
        # Initialize all ivars to improve object shape consistency:
        @types = @visible_types = @reachable_types = @visible_parent_fields =
          @visible_possible_types = @visible_fields = @visible_arguments = @visible_enum_arrays =
          @visible_enum_values = @visible_interfaces = @type_visibility = @type_memberships =
          @visible_and_reachable_type = @unions = @unfiltered_interfaces = @references_to =
          @reachable_type_set =
            nil
      end

      # @return [Hash<String, GraphQL::BaseType>] Visible types in the schema
      def types
        @types ||= begin
          vis_types = {}
          @schema.types(@context).each do |n, t|
            if visible_and_reachable_type?(t)
              vis_types[n] = t
            end
          end
          vis_types
        end
      end

      # @return [GraphQL::BaseType, nil] The type named `type_name`, if it exists (else `nil`)
      def get_type(type_name)
        @visible_types ||= read_through do |name|
          type_defn = @schema.get_type(name, @context)
          if type_defn && visible_and_reachable_type?(type_defn)
            type_defn
          else
            nil
          end
        end

        @visible_types[type_name]
      end

      # @return [Array<GraphQL::BaseType>] Visible and reachable types in the schema
      def reachable_types
        @reachable_types ||= reachable_type_set.to_a
      end

      # @return Boolean True if the type is visible and reachable in the schema
      def reachable_type?(type_name)
        type = get_type(type_name) # rubocop:disable Development/ContextIsPassedCop -- `self` is query-aware
        type && reachable_type_set.include?(type)
      end

      # @return [GraphQL::Field, nil] The field named `field_name` on `parent_type`, if it exists
      def get_field(parent_type, field_name)
        @visible_parent_fields ||= read_through do |type|
          read_through do |f_name|
            field_defn = @schema.get_field(type, f_name, @context)
            if field_defn && visible_field?(field_defn, nil, type)
              field_defn
            else
              nil
            end
          end
        end

        @visible_parent_fields[parent_type][field_name]
      end

      # @return [GraphQL::Argument, nil] The argument named `argument_name` on `parent_type`, if it exists and is visible
      def get_argument(parent_type, argument_name)
        argument = parent_type.get_argument(argument_name, @context)
        return argument if argument && visible_argument?(argument, @context)
      end

      # @return [Array<GraphQL::BaseType>] The types which may be member of `type_defn`
      def possible_types(type_defn)
        @visible_possible_types ||= read_through { |type_defn|
          pt = @schema.possible_types(type_defn, @context)
          pt.select { |t| visible_and_reachable_type?(t) }
        }
        @visible_possible_types[type_defn]
      end

      # @param type_defn [GraphQL::ObjectType, GraphQL::InterfaceType]
      # @return [Array<GraphQL::Field>] Fields on `type_defn`
      def fields(type_defn)
        @visible_fields ||= read_through { |t| @schema.get_fields(t, @context).values }
        @visible_fields[type_defn]
      end

      # @param argument_owner [GraphQL::Field, GraphQL::InputObjectType]
      # @return [Array<GraphQL::Argument>] Visible arguments on `argument_owner`
      def arguments(argument_owner, ctx = nil)
        @visible_arguments ||= read_through { |o| o.arguments(@context).each_value.select { |a| visible_argument?(a, @context) } }
        @visible_arguments[argument_owner]
      end

      # @return [Array<GraphQL::EnumType::EnumValue>] Visible members of `enum_defn`
      def enum_values(enum_defn)
        @visible_enum_arrays ||= read_through { |e|
          values = e.enum_values(@context)
          if values.size == 0
            raise GraphQL::Schema::Enum::MissingValuesError.new(e)
          end
          values
        }
        @visible_enum_arrays[enum_defn]
      end

      def visible_enum_value?(enum_value, _ctx = nil)
        @visible_enum_values ||= read_through { |ev| visible?(ev) }
        @visible_enum_values[enum_value]
      end

      # @return [Array<GraphQL::InterfaceType>] Visible interfaces implemented by `obj_type`
      def interfaces(obj_type)
        @visible_interfaces ||= read_through { |t| t.interfaces(@context).select { |i| visible_type?(i) } }
        @visible_interfaces[obj_type]
      end

      def directives
        @schema.directives.each_value.select { |d| visible?(d) }
      end

      def root_type_for_operation(op_name)
        root_type = @schema.root_type_for_operation(op_name)
        if root_type && visible?(root_type)
          root_type
        else
          nil
        end
      end

      # @param owner [Class, Module] If provided, confirm that field has the given owner.
      def visible_field?(field_defn, _ctx = nil, owner = field_defn.owner)
        # This field is visible in its own right
        visible?(field_defn) &&
          # This field's return type is visible
          visible_and_reachable_type?(field_defn.type.unwrap) &&
          # This field is either defined on this object type,
          # or the interface it's inherited from is also visible
          ((field_defn.respond_to?(:owner) && field_defn.owner == owner) || field_on_visible_interface?(field_defn, owner))
      end

      def visible_argument?(arg_defn, _ctx = nil)
        visible?(arg_defn) && visible_and_reachable_type?(arg_defn.type.unwrap)
      end

      def visible_type?(type_defn, _ctx = nil)
        @type_visibility ||= read_through { |type_defn| visible?(type_defn) }
        @type_visibility[type_defn]
      end

      def visible_type_membership?(type_membership, _ctx = nil)
        visible?(type_membership)
      end

      def interface_type_memberships(obj_type, _ctx = nil)
        @type_memberships ||= read_through do |obj_t|
          obj_t.interface_type_memberships
        end
        @type_memberships[obj_type]
      end

      private

      def visible_and_reachable_type?(type_defn)
        @visible_and_reachable_type ||= read_through do |type_defn|
          next false unless visible_type?(type_defn)
          next true if root_type?(type_defn) || type_defn.introspection?

          if type_defn.kind.union?
            visible_possible_types?(type_defn) && (referenced?(type_defn) || orphan_type?(type_defn))
          elsif type_defn.kind.interface?
            visible_possible_types?(type_defn)
          else
            referenced?(type_defn) || visible_abstract_type?(type_defn)
          end
        end

        @visible_and_reachable_type[type_defn]
      end

      def union_memberships(obj_type)
        @unions ||= read_through { |obj_type| @schema.union_memberships(obj_type).select { |u| visible?(u) } }
        @unions[obj_type]
      end

      # We need this to tell whether a field was inherited by an interface
      # even when that interface is hidden from `#interfaces`
      def unfiltered_interfaces(type_defn)
        @unfiltered_interfaces ||= read_through(&:interfaces)
        @unfiltered_interfaces[type_defn]
      end

      # If this field was inherited from an interface, and the field on that interface is _hidden_,
      # then treat this inherited field as hidden.
      # (If it _wasn't_ inherited, then don't hide it for this reason.)
      def field_on_visible_interface?(field_defn, type_defn)
        if type_defn.kind.object?
          any_interface_has_field = false
          any_interface_has_visible_field = false
          ints = unfiltered_interfaces(type_defn)
          ints.each do |interface_type|
            if (iface_field_defn = interface_type.get_field(field_defn.graphql_name, @context))
              any_interface_has_field = true

              if interfaces(type_defn).include?(interface_type) && visible_field?(iface_field_defn, nil, interface_type)
                any_interface_has_visible_field = true
              end
            end
          end

          if any_interface_has_field
            any_interface_has_visible_field
          else
            # it's the object's own field
            true
          end
        else
          true
        end
      end

      def root_type?(type_defn)
        @query == type_defn ||
          @mutation == type_defn ||
          @subscription == type_defn
      end

      def referenced?(type_defn)
        @references_to ||= @schema.references_to
        graphql_name = type_defn.unwrap.graphql_name
        members = @references_to[graphql_name] || NO_REFERENCES
        members.any? { |m| visible?(m) }
      end

      NO_REFERENCES = [].freeze

      def orphan_type?(type_defn)
        @schema.orphan_types.include?(type_defn)
      end

      def visible_abstract_type?(type_defn)
        type_defn.kind.object? && (
            interfaces(type_defn).any? ||
            union_memberships(type_defn).any?
          )
      end

      def visible_possible_types?(type_defn)
        possible_types(type_defn).any? { |t| visible_and_reachable_type?(t) }
      end

      def visible?(member)
        @visibility_cache[member]
      end

      def read_through
        Hash.new { |h, k| h[k] = yield(k) }
      end

      def reachable_type_set
        return @reachable_type_set if @reachable_type_set

        @reachable_type_set = Set.new
        rt_hash = {}

        unvisited_types = []
        ['query', 'mutation', 'subscription'].each do |op_name|
          root_type = root_type_for_operation(op_name)
          unvisited_types << root_type if root_type
        end
        unvisited_types.concat(@schema.introspection_system.types.values)

        directives.each do |dir_class|
          arguments(dir_class).each do |arg_defn|
            arg_t = arg_defn.type.unwrap
            if get_type(arg_t.graphql_name) # rubocop:disable Development/ContextIsPassedCop -- `self` is query-aware
              unvisited_types << arg_t
            end
          end
        end

        @schema.orphan_types.each do |orphan_type|
          if get_type(orphan_type.graphql_name) == orphan_type # rubocop:disable Development/ContextIsPassedCop -- `self` is query-aware
            unvisited_types << orphan_type
          end
        end

        until unvisited_types.empty?
          type = unvisited_types.pop
          if @reachable_type_set.add?(type)
            type_by_name = rt_hash[type.graphql_name] ||= type
            if type_by_name != type
              raise DuplicateNamesError.new(
                duplicated_name: type.graphql_name, duplicated_definition_1: type.inspect, duplicated_definition_2: type_by_name.inspect
              )
            end
            if type.kind.input_object?
              # recurse into visible arguments
              arguments(type).each do |argument|
                argument_type = argument.type.unwrap
                unvisited_types << argument_type
              end
            elsif type.kind.union?
              # recurse into visible possible types
              possible_types(type).each do |possible_type|
                unvisited_types << possible_type
              end
            elsif type.kind.fields?
              if type.kind.interface?
                # recurse into visible possible types
                possible_types(type).each do |possible_type|
                  unvisited_types << possible_type
                end
              elsif type.kind.object?
                # recurse into visible implemented interfaces
                interfaces(type).each do |interface|
                  unvisited_types << interface
                end
              end

              # recurse into visible fields
              fields(type).each do |field|
                field_type = field.type.unwrap
                unvisited_types << field_type
                # recurse into visible arguments
                arguments(field).each do |argument|
                  argument_type = argument.type.unwrap
                  unvisited_types << argument_type
                end
              end
            end
          end
        end

        @reachable_type_set
      end
    end
  end
end<|MERGE_RESOLUTION|>--- conflicted
+++ resolved
@@ -13,14 +13,9 @@
     # @api private
     class Warden
       def self.from_context(context)
-<<<<<<< HEAD
-        context.warden # this might be a hash which won't respond to this
-      rescue
-=======
         context.warden || PassThruWarden
       rescue NoMethodError
         # this might be a hash which won't respond to #warden
->>>>>>> 71bc8745
         PassThruWarden
       end
 
@@ -68,11 +63,6 @@
         end
       end
 
-<<<<<<< HEAD
-      # @param context [GraphQL::Query::Context]
-      # @param schema [GraphQL::Schema]
-      def initialize(context:, schema:)
-=======
       class NullWarden
         def initialize(_filter = nil, context:, schema:)
           @schema = schema
@@ -99,28 +89,17 @@
         def interfaces(obj_type); obj_type.interfaces; end
       end
 
-      # @param filter [<#call(member)>] Objects are hidden when `.call(member, ctx)` returns true
       # @param context [GraphQL::Query::Context]
       # @param schema [GraphQL::Schema]
-      def initialize(filter = nil, context:, schema:)
->>>>>>> 71bc8745
+      def initialize(context:, schema:)
         @schema = schema
         # Cache these to avoid repeated hits to the inheritance chain when one isn't present
         @query = @schema.query
         @mutation = @schema.mutation
         @subscription = @schema.subscription
         @context = context
-<<<<<<< HEAD
         @visibility_cache = read_through { |m| schema.visible?(m, context) }
-=======
-        @visibility_cache = if filter
-          read_through { |m| filter.call(m, context) }
-        else
-          read_through { |m| schema.visible?(m, context) }
-        end
-
         @visibility_cache.compare_by_identity
->>>>>>> 71bc8745
         # Initialize all ivars to improve object shape consistency:
         @types = @visible_types = @reachable_types = @visible_parent_fields =
           @visible_possible_types = @visible_fields = @visible_arguments = @visible_enum_arrays =
