--- conflicted
+++ resolved
@@ -9,15 +9,10 @@
       include GraphQL::Schema::Member::HasAstNode
       include GraphQL::Schema::Member::HasPath
       include GraphQL::Schema::Member::HasValidators
-
-      # @TODO: is ordering of these extend/includes important?
-      # I'm thinking GraphQL::Schema::Member includes should be grouped together unless otherwise important/needed.
       extend GraphQL::Schema::FindInheritedValue
       include GraphQL::Schema::FindInheritedValue::EmptyObjects
-
       include GraphQL::Schema::Member::HasDirectives
       include GraphQL::Schema::Member::HasDeprecationReason
-      include GraphQL::Schema::Field::FieldResolver
 
       class FieldImplementationFailed < GraphQL::Error; end
 
@@ -25,24 +20,159 @@
       attr_reader :name
       alias :graphql_name :name
 
+      attr_writer :description
+
+      # @return [Symbol] Method or hash key on the underlying object to look up
+      attr_reader :method_sym
+
+      # @return [String] Method or hash key on the underlying object to look up
+      attr_reader :method_str
+
+      # @return [Symbol] The method on the type to look up
+      def resolver_method
+        if @resolver_class
+          @resolver_class.resolver_method
+        else
+          @resolver_method
+        end
+      end
+
+      # @return [Class] The thing this field was defined on (type, mutation, resolver)
+      attr_accessor :owner
+
+      # @return [Class] The GraphQL type this field belongs to. (For fields defined on mutations, it's the payload type)
+      def owner_type
+        @owner_type ||= if owner.nil?
+          raise GraphQL::InvariantError, "Field #{original_name.inspect} (graphql name: #{graphql_name.inspect}) has no owner, but all fields should have an owner. How did this happen?!"
+        elsif owner < GraphQL::Schema::Mutation
+          owner.payload_type
+        else
+          owner
+        end
+      end
+
       # @return [Symbol] the original name of the field, passed in by the user
       attr_reader :original_name
 
+      # @return [Class, nil] The {Schema::Resolver} this field was derived from, if there is one
+      def resolver
+        @resolver_class
+      end
+
+      # @return [Boolean] Is this field a predefined introspection field?
+      def introspection?
+        @introspection
+      end
+
+      def inspect
+        "#<#{self.class} #{path}#{all_argument_definitions.any? ? "(...)" : ""}: #{type.to_type_signature}>"
+      end
+
+      alias :mutation :resolver
+
       # @return [Boolean] Apply tracing to this field? (Default: skip scalars, this is the override value)
       attr_reader :trace
 
-      # @TODO: Should attributes be writable? When is this applicable?
-      attr_writer :description
-
-      # @return [Class] The thing this field was defined on (type, mutation, resolver)
-      attr_accessor :owner
-
+      # @return [String, nil]
+      def subscription_scope
+        @subscription_scope || (@resolver_class.respond_to?(:subscription_scope) ? @resolver_class.subscription_scope : nil)
+      end
       attr_writer :subscription_scope
+
+      # Create a field instance from a list of arguments, keyword arguments, and a block.
+      #
+      # This method implements prioritization between the `resolver` or `mutation` defaults
+      # and the local overrides via other keywords.
+      #
+      # It also normalizes positional arguments into keywords for {Schema::Field#initialize}.
+      # @param resolver [Class] A {GraphQL::Schema::Resolver} class to use for field configuration
+      # @param mutation [Class] A {GraphQL::Schema::Mutation} class to use for field configuration
+      # @param subscription [Class] A {GraphQL::Schema::Subscription} class to use for field configuration
+      # @return [GraphQL::Schema:Field] an instance of `self
+      # @see {.initialize} for other options
+      def self.from_options(name = nil, type = nil, desc = nil, resolver: nil, mutation: nil, subscription: nil,**kwargs, &block)
+        if (resolver_class = resolver || mutation || subscription)
+          # Add a reference to that parent class
+          kwargs[:resolver_class] = resolver_class
+        end
+
+        if name
+          kwargs[:name] = name
+        end
+
+        if !type.nil?
+          if desc
+            if kwargs[:description]
+              raise ArgumentError, "Provide description as a positional argument or `description:` keyword, but not both (#{desc.inspect}, #{kwargs[:description].inspect})"
+            end
+
+            kwargs[:description] = desc
+            kwargs[:type] = type
+          elsif (resolver || mutation) && type.is_a?(String)
+            # The return type should be copied from the resolver, and the second positional argument is the description
+            kwargs[:description] = type
+          else
+            kwargs[:type] = type
+          end
+          if type.is_a?(Class) && type < GraphQL::Schema::Mutation
+            raise ArgumentError, "Use `field #{name.inspect}, mutation: Mutation, ...` to provide a mutation to this field instead"
+          end
+        end
+        new(**kwargs, &block)
+      end
+
+      # Can be set with `connection: true|false` or inferred from a type name ending in `*Connection`
+      # @return [Boolean] if true, this field will be wrapped with Relay connection behavior
+      def connection?
+        if @connection.nil?
+          # Provide default based on type name
+          return_type_name = if @resolver_class && @resolver_class.type
+            Member::BuildType.to_type_name(@resolver_class.type)
+          elsif @return_type_expr
+            Member::BuildType.to_type_name(@return_type_expr)
+          else
+            # As a last ditch, try to force loading the return type:
+            type.unwrap.name
+          end
+          @connection = return_type_name.end_with?("Connection")
+        else
+          @connection
+        end
+      end
+
+      # @return [Boolean] if true, the return type's `.scope_items` method will be applied to this field's return value
+      def scoped?
+        if !@scope.nil?
+          # The default was overridden
+          @scope
+        else
+          @return_type_expr && (@return_type_expr.is_a?(Array) || (@return_type_expr.is_a?(String) && @return_type_expr.include?("[")) || connection?)
+        end
+      end
+
+      # This extension is applied to fields when {#connection?} is true.
+      #
+      # You can override it in your base field definition.
+      # @return [Class] A {FieldExtension} subclass for implementing pagination behavior.
+      # @example Configuring a custom extension
+      #   class Types::BaseField < GraphQL::Schema::Field
+      #     connection_extension(MyCustomExtension)
+      #   end
+      def self.connection_extension(new_extension_class = nil)
+        if new_extension_class
+          @connection_extension = new_extension_class
+        else
+          @connection_extension ||= find_inherited_value(:connection_extension, ConnectionExtension)
+        end
+      end
 
       # @return Boolean
       attr_reader :relay_node_field
 
-      attr_writer :type
+      # @return [Boolean] Should we warn if this field's name conflicts with a built-in method?
+      def method_conflict_warning?
+        @method_conflict_warning
+      end
 
       # @param name [Symbol] The underscore-cased version of this field name (will be camelized for the GraphQL API)
       # @param type [Class, GraphQL::BaseType, Array] The return type of this field
@@ -191,126 +321,6 @@
         @call_after_define = true
       end
 
-      # @return [Class] The GraphQL type this field belongs to. (For fields defined on mutations, it's the payload type)
-      def owner_type
-        @owner_type ||= if owner.nil?
-          raise GraphQL::InvariantError, "Field #{original_name.inspect} (graphql name: #{graphql_name.inspect}) has no owner, but all fields should have an owner. How did this happen?!"
-        elsif owner < GraphQL::Schema::Mutation
-          owner.payload_type
-        else
-          owner
-        end
-      end
-
-      # @return [Boolean] Is this field a predefined introspection field?
-      def introspection?
-        @introspection
-      end
-
-      def inspect
-        "#<#{self.class} #{path}#{all_argument_definitions.any? ? "(...)" : ""}: #{type.to_type_signature}>"
-      end
-
-      # @return [String, nil]
-      def subscription_scope
-        @subscription_scope || (@resolver_class.respond_to?(:subscription_scope) ? @resolver_class.subscription_scope : nil)
-      end
-      
-      # Create a field instance from a list of arguments, keyword arguments, and a block.
-      #
-      # This method implements prioritization between the `resolver` or `mutation` defaults
-      # and the local overrides via other keywords.
-      #
-      # It also normalizes positional arguments into keywords for {Schema::Field#initialize}.
-      # @param resolver [Class] A {GraphQL::Schema::Resolver} class to use for field configuration
-      # @param mutation [Class] A {GraphQL::Schema::Mutation} class to use for field configuration
-      # @param subscription [Class] A {GraphQL::Schema::Subscription} class to use for field configuration
-      # @return [GraphQL::Schema:Field] an instance of `self
-      # @see {.initialize} for other options
-      def self.from_options(name = nil, type = nil, desc = nil, resolver: nil, mutation: nil, subscription: nil,**kwargs, &block)
-        if (resolver_class = resolver || mutation || subscription)
-          # Add a reference to that parent class
-          kwargs[:resolver_class] = resolver_class
-        end
-
-        if name
-          kwargs[:name] = name
-        end
-
-        if !type.nil?
-          if desc
-            if kwargs[:description]
-              raise ArgumentError, "Provide description as a positional argument or `description:` keyword, but not both (#{desc.inspect}, #{kwargs[:description].inspect})"
-            end
-
-            kwargs[:description] = desc
-            kwargs[:type] = type
-          elsif (resolver || mutation) && type.is_a?(String)
-            # The return type should be copied from the resolver, and the second positional argument is the description
-            kwargs[:description] = type
-          else
-            kwargs[:type] = type
-          end
-          if type.is_a?(Class) && type < GraphQL::Schema::Mutation
-            raise ArgumentError, "Use `field #{name.inspect}, mutation: Mutation, ...` to provide a mutation to this field instead"
-          end
-        end
-        new(**kwargs, &block)
-      end
-
-      # Can be set with `connection: true|false` or inferred from a type name ending in `*Connection`
-      # @return [Boolean] if true, this field will be wrapped with Relay connection behavior
-      def connection?
-        return @connection if @connection.present?
-
-        # Provide default based on type name
-        return_type_name = if @resolver_class && @resolver_class.type
-          Member::BuildType.to_type_name(@resolver_class.type)
-        elsif @return_type_expr
-          Member::BuildType.to_type_name(@return_type_expr)
-        else
-          # As a last ditch, try to force loading the return type:
-          type.unwrap.name
-        end
-
-        @connection = return_type_name.end_with?("Connection")
-      end
-
-      # @return [Boolean] if true, the return type's `.scope_items` method will be applied to this field's return value
-      def scoped?
-        return @scope if @scope.present?
-        # @TODO: trying to simplify conditional at the end of this method, but when is this ever not defined?
-        return false if @return_type_expr.nil?
-
-        collection_type?
-      end
-
-      # Is the field type to be considered that of a collection of items?
-      private def collection_type?
-        connection? || @return_type_expr.is_a?(Array) || (@return_type_expr.is_a?(String) && @return_type_expr.start_with?("["))
-      end
-
-      # This extension is applied to fields when {#connection?} is true.
-      #
-      # You can override it in your base field definition.
-      # @return [Class] A {FieldExtension} subclass for implementing pagination behavior.
-      # @example Configuring a custom extension
-      #   class Types::BaseField < GraphQL::Schema::Field
-      #     connection_extension(MyCustomExtension)
-      #   end
-      def self.connection_extension(new_extension_class = nil)
-        if new_extension_class
-          @connection_extension = new_extension_class
-        else
-          @connection_extension ||= find_inherited_value(:connection_extension, ConnectionExtension)
-        end
-      end
-
-      # @return [Boolean] Should we warn if this field's name conflicts with a built-in method?
-      def method_conflict_warning?
-        @method_conflict_warning
-      end
-
       # If true, subscription updates with this field can be shared between viewers
       # @return [Boolean, nil]
       # @see GraphQL::Subscriptions::BroadcastAnalyzer
@@ -324,17 +334,9 @@
         end
       end
 
-      # The description of the field
       # @param text [String]
       # @return [String]
       def description(text = nil)
-<<<<<<< HEAD
-        # @TODO: When is a description ever modified outside of initialize? Perhaps people setting using it for runtime magic?
-        return @description = text if text.present?
-        return @description if @description.present?
-
-        @resolver_class.description if @resolver_class.present?
-=======
         if text
           @description = text
         elsif defined?(@description)
@@ -344,7 +346,6 @@
         else
           nil
         end
->>>>>>> 821ca530
       end
 
       # Read extension instances from this field,
@@ -505,7 +506,6 @@
         end
       end
 
-      # @TODO: couldn't this simplified so that it will check presence of `max_page_size`?
       # @return [Boolean] True if this field's {#max_page_size} should override the schema default.
       def has_max_page_size?
         @has_max_page_size || (@resolver_class && @resolver_class.has_max_page_size?)
@@ -517,7 +517,8 @@
       end
 
       class MissingReturnTypeError < GraphQL::Error; end
-      
+      attr_writer :type
+
       def type
         if @return_type_expr.nil?
           if @resolver_class && (t = @resolver_class.type)
@@ -541,18 +542,21 @@
       end
 
       def visible?(context)
-        return @resolver_class.visible?(context) if @resolver_class.present?
-        
-        true
+        if @resolver_class
+          @resolver_class.visible?(context)
+        else
+          true
+        end
       end
 
       def accessible?(context)
-        return @resolver_class.accessible?(context) if @resolver_class.present?
-        
-        true
-      end
-
-      # @TODO: Look to flatten the if/conditional structure of this method.
+        if @resolver_class
+          @resolver_class.accessible?(context)
+        else
+          true
+        end
+      end
+
       def authorized?(object, args, context)
         if @resolver_class
           # The resolver _instance_ will check itself during `resolve()`
@@ -590,8 +594,214 @@
               end
             end
           end
-          # @TODO: investigate this suspicious true... 
           true
+        end
+      end
+
+      # This method is called by the interpreter for each field.
+      # You can extend it in your base field classes.
+      # @param object [GraphQL::Schema::Object] An instance of some type class, wrapping an application object
+      # @param args [Hash] A symbol-keyed hash of Ruby keyword arguments. (Empty if no args)
+      # @param ctx [GraphQL::Query::Context]
+      def resolve(object, args, query_ctx)
+        # Unwrap the GraphQL object to get the application object.
+        application_object = object.object
+        method_receiver = nil
+        method_to_call = nil
+        method_args = nil
+
+        Schema::Validator.validate!(validators, application_object, query_ctx, args)
+
+        query_ctx.schema.after_lazy(self.authorized?(application_object, args, query_ctx)) do |is_authorized|
+          if is_authorized
+            with_extensions(object, args, query_ctx) do |obj, ruby_kwargs|
+              method_args = ruby_kwargs
+              if @resolver_class
+                if obj.is_a?(GraphQL::Schema::Object)
+                  obj = obj.object
+                end
+                obj = @resolver_class.new(object: obj, context: query_ctx, field: self)
+              end
+
+              # Find a way to resolve this field, checking:
+              #
+              # - A method on the type instance;
+              # - Hash keys, if the wrapped object is a hash;
+              # - A method on the wrapped object;
+              # - Or, raise not implemented.
+              #
+              if obj.respond_to?(resolver_method)
+                method_to_call = resolver_method
+                method_receiver = obj
+                # Call the method with kwargs, if there are any
+                if ruby_kwargs.any?
+                  obj.public_send(resolver_method, **ruby_kwargs)
+                else
+                  obj.public_send(resolver_method)
+                end
+              elsif obj.object.is_a?(Hash)
+                inner_object = obj.object
+                if @dig_keys
+                  inner_object.dig(*@dig_keys)
+                elsif inner_object.key?(@method_sym)
+                  inner_object[@method_sym]
+                else
+                  inner_object[@method_str]
+                end
+              elsif obj.object.respond_to?(@method_sym)
+                method_to_call = @method_sym
+                method_receiver = obj.object
+                if ruby_kwargs.any?
+                  obj.object.public_send(@method_sym, **ruby_kwargs)
+                else
+                  obj.object.public_send(@method_sym)
+                end
+              else
+                raise <<-ERR
+              Failed to implement #{@owner.graphql_name}.#{@name}, tried:
+
+              - `#{obj.class}##{resolver_method}`, which did not exist
+              - `#{obj.object.class}##{@method_sym}`, which did not exist
+              - Looking up hash key `#{@method_sym.inspect}` or `#{@method_str.inspect}` on `#{obj.object}`, but it wasn't a Hash
+
+              To implement this field, define one of the methods above (and check for typos)
+              ERR
+              end
+            end
+          else
+            raise GraphQL::UnauthorizedFieldError.new(object: application_object, type: object.class, context: query_ctx, field: self)
+          end
+        end
+      rescue GraphQL::UnauthorizedFieldError => err
+        err.field ||= self
+        begin
+          query_ctx.schema.unauthorized_field(err)
+        rescue GraphQL::ExecutionError => err
+          err
+        end
+      rescue GraphQL::UnauthorizedError => err
+        begin
+          query_ctx.schema.unauthorized_object(err)
+        rescue GraphQL::ExecutionError => err
+          err
+        end
+      rescue ArgumentError
+        if method_receiver && method_to_call
+          assert_satisfactory_implementation(method_receiver, method_to_call, method_args)
+        end
+        # if the line above doesn't raise, re-raise
+        raise
+      end
+
+      # @param ctx [GraphQL::Query::Context]
+      def fetch_extra(extra_name, ctx)
+        if extra_name != :path && extra_name != :ast_node && respond_to?(extra_name)
+          self.public_send(extra_name)
+        elsif ctx.respond_to?(extra_name)
+          ctx.public_send(extra_name)
+        else
+          raise GraphQL::RequiredImplementationMissingError, "Unknown field extra for #{self.path}: #{extra_name.inspect}"
+        end
+      end
+
+      private
+
+      def assert_satisfactory_implementation(receiver, method_name, ruby_kwargs)
+        method_defn = receiver.method(method_name)
+        unsatisfied_ruby_kwargs = ruby_kwargs.dup
+        unsatisfied_method_params = []
+        encountered_keyrest = false
+        method_defn.parameters.each do |(param_type, param_name)|
+          case param_type
+          when :key
+            unsatisfied_ruby_kwargs.delete(param_name)
+          when :keyreq
+            if unsatisfied_ruby_kwargs.key?(param_name)
+              unsatisfied_ruby_kwargs.delete(param_name)
+            else
+              unsatisfied_method_params << "- `#{param_name}:` is required by Ruby, but not by GraphQL. Consider `#{param_name}: nil` instead, or making this argument required in GraphQL."
+            end
+          when :keyrest
+            encountered_keyrest = true
+          when :req
+            unsatisfied_method_params << "- `#{param_name}` is required by Ruby, but GraphQL doesn't pass positional arguments. If it's meant to be a GraphQL argument, use `#{param_name}:` instead. Otherwise, remove it."
+          when :opt, :rest
+            # This is fine, although it will never be present
+          end
+        end
+
+        if encountered_keyrest
+          unsatisfied_ruby_kwargs.clear
+        end
+
+        if unsatisfied_ruby_kwargs.any? || unsatisfied_method_params.any?
+          raise FieldImplementationFailed.new, <<-ERR
+Failed to call #{method_name} on #{receiver.inspect} because the Ruby method params were incompatible with the GraphQL arguments:
+
+#{ unsatisfied_ruby_kwargs
+    .map { |key, value| "- `#{key}: #{value}` was given by GraphQL but not defined in the Ruby method. Add `#{key}:` to the method parameters." }
+    .concat(unsatisfied_method_params)
+    .join("\n") }
+ERR
+        end
+      end
+
+      # Wrap execution with hooks.
+      # Written iteratively to avoid big stack traces.
+      # @return [Object] Whatever the
+      def with_extensions(obj, args, ctx)
+        if @extensions.empty?
+          yield(obj, args)
+        else
+          # This is a hack to get the _last_ value for extended obj and args,
+          # in case one of the extensions doesn't `yield`.
+          # (There's another implementation that uses multiple-return, but I'm wary of the perf cost of the extra arrays)
+          extended = { args: args, obj: obj, memos: nil, added_extras: nil }
+          value = run_extensions_before_resolve(obj, args, ctx, extended) do |obj, args|
+            if (added_extras = extended[:added_extras])
+              args = args.dup
+              added_extras.each { |e| args.delete(e) }
+            end
+            yield(obj, args)
+          end
+
+          extended_obj = extended[:obj]
+          extended_args = extended[:args]
+          memos = extended[:memos] || EMPTY_HASH
+
+          ctx.schema.after_lazy(value) do |resolved_value|
+            idx = 0
+            @extensions.each do |ext|
+              memo = memos[idx]
+              # TODO after_lazy?
+              resolved_value = ext.after_resolve(object: extended_obj, arguments: extended_args, context: ctx, value: resolved_value, memo: memo)
+              idx += 1
+            end
+            resolved_value
+          end
+        end
+      end
+
+      def run_extensions_before_resolve(obj, args, ctx, extended, idx: 0)
+        extension = @extensions[idx]
+        if extension
+          extension.resolve(object: obj, arguments: args, context: ctx) do |extended_obj, extended_args, memo|
+            if memo
+              memos = extended[:memos] ||= {}
+              memos[idx] = memo
+            end
+
+            if (extras = extension.added_extras)
+              ae = extended[:added_extras] ||= []
+              ae.concat(extras)
+            end
+
+            extended[:obj] = extended_obj
+            extended[:args] = extended_args
+            run_extensions_before_resolve(extended_obj, extended_args, ctx, extended, idx: idx + 1) { |o, a| yield(o, a) }
+          end
+        else
+          yield(obj, args)
         end
       end
     end
