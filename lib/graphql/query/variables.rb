# frozen_string_literal: true
module GraphQL
  class Query
    # Read-only access to query variables, applying default values if needed.
    class Variables
      extend Forwardable

      # @return [Array<GraphQL::Query::VariableValidationError>]  Any errors encountered when parsing the provided variables and literal values
      attr_reader :errors

      attr_reader :context

      def initialize(ctx, ast_variables, provided_variables)
        schema = ctx.schema
        @context = ctx

        @provided_variables = GraphQL::Argument.deep_stringify(provided_variables)
        @errors = []
        @storage = ast_variables.each_with_object({}) do |ast_variable, memo|
          # Find the right value for this variable:
          # - First, use the value provided at runtime
          # - Then, fall back to the default value from the query string
          # If it's still nil, raise an error if it's required.
          variable_type = schema.type_from_ast(ast_variable.type, context: ctx)
          if variable_type.nil?
            # Pass -- it will get handled by a validator
          else
            variable_name = ast_variable.name
            default_value = ast_variable.default_value
            provided_value = @provided_variables[variable_name]
            value_was_provided =  @provided_variables.key?(variable_name)

            begin
              validation_result = variable_type.validate_input(provided_value, ctx)
              if validation_result.valid?
                if value_was_provided
                  # Add the variable if a value was provided
<<<<<<< HEAD
                  memo[variable_name] = if provided_value.nil?
                    nil
                  else
=======
                  memo[variable_name] = schema.error_handler.with_error_handling(context) do
>>>>>>> 695960f5
                    variable_type.coerce_input(provided_value, ctx)
                  end
                elsif default_value != nil
                  # Add the variable if it wasn't provided but it has a default value (including `null`)
                  memo[variable_name] = GraphQL::Query::LiteralInput.coerce(variable_type, default_value, self)
                end
              end
            rescue GraphQL::CoercionError, GraphQL::ExecutionError => ex
              # TODO: This should really include the path to the problematic node in the variable value
              # like InputValidationResults generated by validate_non_null_input but unfortunately we don't
              # have this information available in the coerce_input call chain. Note this path is the path
              # that appears under errors.extensions.problems.path and NOT the result path under errors.path.
              validation_result = GraphQL::Query::InputValidationResult.new
              validation_result.add_problem(ex.message)
            end

            if !validation_result.valid?
              @errors << GraphQL::Query::VariableValidationError.new(ast_variable, variable_type, provided_value, validation_result)
            end
          end
        end
      end

      def_delegators :@storage, :length, :key?, :[], :fetch, :to_h
    end
  end
end<|MERGE_RESOLUTION|>--- conflicted
+++ resolved
@@ -35,14 +35,12 @@
               if validation_result.valid?
                 if value_was_provided
                   # Add the variable if a value was provided
-<<<<<<< HEAD
                   memo[variable_name] = if provided_value.nil?
                     nil
                   else
-=======
-                  memo[variable_name] = schema.error_handler.with_error_handling(context) do
->>>>>>> 695960f5
-                    variable_type.coerce_input(provided_value, ctx)
+                    schema.error_handler.with_error_handling(context) do
+                      variable_type.coerce_input(provided_value, ctx)
+                    end
                   end
                 elsif default_value != nil
                   # Add the variable if it wasn't provided but it has a default value (including `null`)
