--- conflicted
+++ resolved
@@ -25,30 +25,13 @@
         @include_one_of = false
 
         schema_context = schema.context_class.new(query: nil, object: nil, schema: schema, values: context)
-<<<<<<< HEAD
-        @warden = GraphQL::Schema::Warden.new(
+
+
+        @warden = @schema.warden_class.new(
           schema: @schema,
           context: schema_context,
         )
-=======
-
-        @warden = if only || except
-          filter = GraphQL::Filter
-            .new(only: only, except: except)
-            .merge(only: @schema.method(:visible?))
-          GraphQL::Schema::Warden.new(
-              filter,
-              schema: @schema,
-              context: schema_context,
-            )
-        else
-          @schema.warden_class.new(
-            schema: @schema,
-            context: schema_context,
-          )
-        end
-
->>>>>>> 71bc8745
+
         schema_context.warden = @warden
       end
 
