# frozen_string_literal: true

require "graphql/dataloader/flat_dataloader"
require "graphql/dataloader/null_dataloader"
require "graphql/dataloader/request"
require "graphql/dataloader/request_all"
require "graphql/dataloader/source"
require "graphql/dataloader/active_record_association_source"
require "graphql/dataloader/active_record_source"

module GraphQL
  # This plugin supports Fiber-based concurrency, along with {GraphQL::Dataloader::Source}.
  #
  # @example Installing Dataloader
  #
  #   class MySchema < GraphQL::Schema
  #     use GraphQL::Dataloader
  #   end
  #
  # @example Waiting for batch-loaded data in a GraphQL field
  #
  #   field :team, Types::Team, null: true
  #
  #   def team
  #     dataloader.with(Sources::Record, Team).load(object.team_id)
  #   end
  #
  class Dataloader
    class << self
      attr_accessor :default_nonblocking, :default_fiber_limit
    end

    def self.use(schema, nonblocking: nil, fiber_limit: nil)
      dataloader_class = if nonblocking
        warn("`nonblocking: true` is deprecated from `GraphQL::Dataloader`, please use `GraphQL::Dataloader::AsyncDataloader` instead. Docs: https://graphql-ruby.org/dataloader/async_dataloader.")
        Class.new(self) { self.default_nonblocking = true }
      else
        self
      end

      if fiber_limit
        dataloader_class = Class.new(dataloader_class)
        dataloader_class.default_fiber_limit = fiber_limit
      end

      schema.dataloader_class = dataloader_class
    end

    # Call the block with a Dataloader instance,
    # then run all enqueued jobs and return the result of the block.
    def self.with_dataloading(&block)
      dataloader = self.new
      result = nil
      dataloader.append_job {
        result = block.call(dataloader)
      }
      dataloader.run
      result
    end

    def initialize(nonblocking: self.class.default_nonblocking, fiber_limit: self.class.default_fiber_limit)
      @source_cache = Hash.new { |h, k| h[k] = {} }
      @pending_jobs = []
      if !nonblocking.nil?
        @nonblocking = nonblocking
      end
      @fiber_limit = fiber_limit
<<<<<<< HEAD
      @steps_to_rerun_after_lazy = []
      @lazies_at_depth = nil
=======
      @lazies_at_depth = Hash.new { |h, k| h[k] = [] }
>>>>>>> ccf2cb74
    end

    attr_accessor :lazies_at_depth

    attr_reader :steps_to_rerun_after_lazy

    # @return [Integer, nil]
    attr_reader :fiber_limit

    def nonblocking?
      @nonblocking
    end

    # This is called before the fiber is spawned, from the parent context (i.e. from
    # the thread or fiber that it is scheduled from).
    #
    # @return [Hash<Symbol, Object>] Current fiber-local variables
    def get_fiber_variables
      fiber_vars = {}
      Thread.current.keys.each do |fiber_var_key|
        fiber_vars[fiber_var_key] = Thread.current[fiber_var_key]
      end
      fiber_vars
    end

    # Set up the fiber variables in a new fiber.
    #
    # This is called within the fiber, right after it is spawned.
    #
    # @param vars [Hash<Symbol, Object>] Fiber-local variables from {get_fiber_variables}
    # @return [void]
    def set_fiber_variables(vars)
      vars.each { |k, v| Thread.current[k] = v }
      nil
    end

    # This method is called when Dataloader is finished using a fiber.
    # Use it to perform any cleanup, such as releasing database connections (if required manually)
    def cleanup_fiber
    end

    # Get a Source instance from this dataloader, for calling `.load(...)` or `.request(...)` on.
    #
    # @param source_class [Class<GraphQL::Dataloader::Source]
    # @param batch_parameters [Array<Object>]
    # @return [GraphQL::Dataloader::Source] An instance of {source_class}, initialized with `self, *batch_parameters`,
    #   and cached for the lifetime of this {Multiplex}.
    if RUBY_VERSION < "3" || RUBY_ENGINE != "ruby" # truffle-ruby wasn't doing well with the implementation below
      def with(source_class, *batch_args)
        batch_key = source_class.batch_key_for(*batch_args)
        @source_cache[source_class][batch_key] ||= begin
          source = source_class.new(*batch_args)
          source.setup(self)
          source
        end
      end
    else
      def with(source_class, *batch_args, **batch_kwargs)
        batch_key = source_class.batch_key_for(*batch_args, **batch_kwargs)
        @source_cache[source_class][batch_key] ||= begin
          source = source_class.new(*batch_args, **batch_kwargs)
          source.setup(self)
          source
        end
      end
    end
    # Tell the dataloader that this fiber is waiting for data.
    #
    # Dataloader will resume the fiber after the requested data has been loaded (by another Fiber).
    #
    # @return [void]
    def yield(source = Fiber[:__graphql_current_dataloader_source])
      trace = Fiber[:__graphql_current_multiplex]&.current_trace
      trace&.dataloader_fiber_yield(source)
      Fiber.yield
      trace&.dataloader_fiber_resume(source)
      nil
    end

    # @api private Nothing to see here
    def append_job(callable = nil, &job)
      # Given a block, queue it up to be worked through when `#run` is called.
<<<<<<< HEAD
      # (If the dataloader is already running, than a Fiber will pick this up later.)
=======
      # (If the dataloader is already running, then a Fiber will pick this up later.)
>>>>>>> ccf2cb74
      @pending_jobs.push(callable || job)
      nil
    end

    # Clear any already-loaded objects from {Source} caches
    # @return [void]
    def clear_cache
      @source_cache.each do |_source_class, batched_sources|
        batched_sources.each_value(&:clear_cache)
      end
      nil
    end

    # Use a self-contained queue for the work in the block.
    def run_isolated
      prev_queue = @pending_jobs
      prev_pending_keys = {}
      prev_lazies_at_depth = @lazies_at_depth
      @lazies_at_depth = @lazies_at_depth.dup.clear
      # Clear pending loads but keep already-cached records
      # in case they are useful to the given block.
      @source_cache.each do |source_class, batched_sources|
        batched_sources.each do |batch_args, batched_source_instance|
          if batched_source_instance.pending?
            prev_pending_keys[batched_source_instance] = batched_source_instance.pending.dup
            batched_source_instance.pending.clear
          end
        end
      end

      @pending_jobs = []
      res = nil
      # Make sure the block is inside a Fiber, so it can `Fiber.yield`
      append_job {
        res = yield
      }
      run
      res
    ensure
      @pending_jobs = prev_queue
      @lazies_at_depth = prev_lazies_at_depth
      prev_pending_keys.each do |source_instance, pending|
        pending.each do |key, value|
          if !source_instance.results.key?(key)
            source_instance.pending[key] = value
          end
        end
      end
    end

<<<<<<< HEAD
    def run
      # TODO unify the initialization lazies_at_depth
      @lazies_at_depth ||= Hash.new { |h, k| h[k] = [] }
=======
    # @param trace_query_lazy [nil, Execution::Multiplex]
    def run(trace_query_lazy: nil)
>>>>>>> ccf2cb74
      trace = Fiber[:__graphql_current_multiplex]&.current_trace
      jobs_fiber_limit, total_fiber_limit = calculate_fiber_limit
      job_fibers = []
      next_job_fibers = []
      source_fibers = []
      next_source_fibers = []
      first_pass = true
      manager = spawn_fiber do
        trace&.begin_dataloader(self)
        while first_pass || !job_fibers.empty?
          first_pass = false

          run_pending_steps(trace, job_fibers, next_job_fibers, jobs_fiber_limit, source_fibers, next_source_fibers, total_fiber_limit)

          if !@lazies_at_depth.empty?
            with_trace_query_lazy(trace_query_lazy) do
              run_next_pending_lazies(job_fibers, trace)
              run_pending_steps(trace, job_fibers, next_job_fibers, jobs_fiber_limit, source_fibers, next_source_fibers, total_fiber_limit)
            end
          end

          if @lazies_at_depth.any?
            smallest_depth = nil
            @lazies_at_depth.each_key do |depth_key|
              smallest_depth ||= depth_key
              if depth_key < smallest_depth
                smallest_depth = depth_key
              end
            end

            if smallest_depth
              lazies = @lazies_at_depth.delete(smallest_depth)
              if !lazies.empty?
                append_job {
                  lazies.each(&:value) # resolve these Lazy instances
                }
                job_fibers << spawn_job_fiber(trace)
              end
            end
          elsif @steps_to_rerun_after_lazy.any?
            @pending_jobs.concat(@steps_to_rerun_after_lazy)
            f = spawn_job_fiber(trace)
            job_fibers << f
            @steps_to_rerun_after_lazy.clear
          end
        end

        trace&.end_dataloader(self)
      end

      run_fiber(manager)

      if manager.alive?
        raise "Invariant: Manager fiber didn't terminate properly."
      end

      if !job_fibers.empty?
        raise "Invariant: job fibers should have exited but #{job_fibers.size} remained"
      end
      if !source_fibers.empty?
        raise "Invariant: source fibers should have exited but #{source_fibers.size} remained"
      end

    rescue UncaughtThrowError => e
      throw e.tag, e.value
    end

    def run_fiber(f)
      f.resume
    end

    # @api private
    def lazy_at_depth(depth, lazy)
      @lazies_at_depth[depth] << lazy
    end

    def spawn_fiber
      fiber_vars = get_fiber_variables
      Fiber.new(blocking: !@nonblocking) {
        set_fiber_variables(fiber_vars)
        yield
        cleanup_fiber
      }
    end

    # Pre-warm the Dataloader cache with ActiveRecord objects which were loaded elsewhere.
    # These will be used by {Dataloader::ActiveRecordSource}, {Dataloader::ActiveRecordAssociationSource} and their helper
    # methods, `dataload_record` and `dataload_association`.
    # @param records [Array<ActiveRecord::Base>] Already-loaded records to warm the cache with
    # @param index_by [Symbol] The attribute to use as the cache key. (Should match `find_by:` when using {ActiveRecordSource})
    # @return [void]
    def merge_records(records, index_by: :id)
      records_by_class = Hash.new { |h, k| h[k] = {} }
      records.each do |r|
        records_by_class[r.class][r.public_send(index_by)] = r
      end
      records_by_class.each do |r_class, records|
        with(ActiveRecordSource, r_class).merge(records)
      end
    end

    private

    def run_next_pending_lazies(job_fibers, trace)
      smallest_depth = nil
      @lazies_at_depth.each_key do |depth_key|
        smallest_depth ||= depth_key
        if depth_key < smallest_depth
          smallest_depth = depth_key
        end
      end

      if smallest_depth
        lazies = @lazies_at_depth.delete(smallest_depth)
        if !lazies.empty?
          lazies.each_with_index do |l, idx|
            append_job { l.value }
          end
          job_fibers.unshift(spawn_job_fiber(trace))
        end
      end
    end

    def run_pending_steps(trace, job_fibers, next_job_fibers, jobs_fiber_limit, source_fibers, next_source_fibers, total_fiber_limit)
      while (f = (job_fibers.shift || (((next_job_fibers.size + job_fibers.size) < jobs_fiber_limit) && spawn_job_fiber(trace))))
        if f.alive?
          finished = run_fiber(f)
          if !finished
            next_job_fibers << f
          end
        end
      end
      join_queues(job_fibers, next_job_fibers)

      while (!source_fibers.empty? || @source_cache.each_value.any? { |group_sources| group_sources.each_value.any?(&:pending?) })
        while (f = source_fibers.shift || (((job_fibers.size + source_fibers.size + next_source_fibers.size + next_job_fibers.size) < total_fiber_limit) && spawn_source_fiber(trace)))
          if f.alive?
            finished = run_fiber(f)
            if !finished
              next_source_fibers << f
            end
          end
        end
        join_queues(source_fibers, next_source_fibers)
      end
    end

    def with_trace_query_lazy(multiplex_or_nil, &block)
      if (multiplex = multiplex_or_nil)
        query = multiplex.queries.length == 1 ? multiplex.queries[0] : nil
        multiplex.current_trace.execute_query_lazy(query: query, multiplex: multiplex, &block)
      else
        yield
      end
    end

    def calculate_fiber_limit
      total_fiber_limit = @fiber_limit || Float::INFINITY
      if total_fiber_limit < 4
        raise ArgumentError, "Dataloader fiber limit is too low (#{total_fiber_limit}), it must be at least 4"
      end
      total_fiber_limit -= 1 # deduct one fiber for `manager`
      # Deduct at least one fiber for sources
      jobs_fiber_limit = total_fiber_limit - 2
      return jobs_fiber_limit, total_fiber_limit
    end

    def join_queues(prev_queue, new_queue)
      @nonblocking && Fiber.scheduler.run
      prev_queue.concat(new_queue)
      new_queue.clear
    end

    def spawn_job_fiber(trace)
      if !@pending_jobs.empty?
        spawn_fiber do
          trace&.dataloader_spawn_execution_fiber(@pending_jobs)
          while job = @pending_jobs.shift
            job.call
          end
          trace&.dataloader_fiber_exit
        end
      end
    end

    def spawn_source_fiber(trace)
      pending_sources = nil
      @source_cache.each_value do |source_by_batch_params|
        source_by_batch_params.each_value do |source|
          if source.pending?
            pending_sources ||= []
            pending_sources << source
          end
        end
      end

      if pending_sources
        spawn_fiber do
          trace&.dataloader_spawn_source_fiber(pending_sources)
          pending_sources.each do |source|
            Fiber[:__graphql_current_dataloader_source] = source
            trace&.begin_dataloader_source(source)
            source.run_pending_keys
            trace&.end_dataloader_source(source)
          end
          trace&.dataloader_fiber_exit
        end
      end
    end
  end
end

require "graphql/dataloader/async_dataloader"<|MERGE_RESOLUTION|>--- conflicted
+++ resolved
@@ -65,12 +65,8 @@
         @nonblocking = nonblocking
       end
       @fiber_limit = fiber_limit
-<<<<<<< HEAD
+      @lazies_at_depth = Hash.new { |h, k| h[k] = [] }
       @steps_to_rerun_after_lazy = []
-      @lazies_at_depth = nil
-=======
-      @lazies_at_depth = Hash.new { |h, k| h[k] = [] }
->>>>>>> ccf2cb74
     end
 
     attr_accessor :lazies_at_depth
@@ -153,11 +149,7 @@
     # @api private Nothing to see here
     def append_job(callable = nil, &job)
       # Given a block, queue it up to be worked through when `#run` is called.
-<<<<<<< HEAD
-      # (If the dataloader is already running, than a Fiber will pick this up later.)
-=======
       # (If the dataloader is already running, then a Fiber will pick this up later.)
->>>>>>> ccf2cb74
       @pending_jobs.push(callable || job)
       nil
     end
@@ -208,14 +200,8 @@
       end
     end
 
-<<<<<<< HEAD
-    def run
-      # TODO unify the initialization lazies_at_depth
-      @lazies_at_depth ||= Hash.new { |h, k| h[k] = [] }
-=======
     # @param trace_query_lazy [nil, Execution::Multiplex]
     def run(trace_query_lazy: nil)
->>>>>>> ccf2cb74
       trace = Fiber[:__graphql_current_multiplex]&.current_trace
       jobs_fiber_limit, total_fiber_limit = calculate_fiber_limit
       job_fibers = []
@@ -237,7 +223,7 @@
             end
           end
 
-          if @lazies_at_depth.any?
+          if !@lazies_at_depth.empty?
             smallest_depth = nil
             @lazies_at_depth.each_key do |depth_key|
               smallest_depth ||= depth_key
@@ -255,7 +241,7 @@
                 job_fibers << spawn_job_fiber(trace)
               end
             end
-          elsif @steps_to_rerun_after_lazy.any?
+          elsif !@steps_to_rerun_after_lazy.empty?
             @pending_jobs.concat(@steps_to_rerun_after_lazy)
             f = spawn_job_fiber(trace)
             job_fibers << f
