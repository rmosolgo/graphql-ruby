require "graphql/schema/catchall_middleware"
require "graphql/schema/invalid_type_error"
require "graphql/schema/middleware_chain"
require "graphql/schema/rescue_middleware"
require "graphql/schema/possible_types"
require "graphql/schema/base_reducer"
require "graphql/schema/reduce_types"
<<<<<<< HEAD
require "graphql/schema/reduce_resolved_class_names"
=======
require "graphql/schema/timeout_middleware"
>>>>>>> 94569bb9
require "graphql/schema/type_expression"
require "graphql/schema/type_map"
require "graphql/schema/validation"

module GraphQL
  # A GraphQL schema which may be queried with {GraphQL::Query}.
  class Schema
    extend Forwardable

    DIRECTIVES = [GraphQL::Directive::SkipDirective, GraphQL::Directive::IncludeDirective]
    DYNAMIC_FIELDS = ["__type", "__typename", "__schema"]

    attr_reader :query, :mutation, :subscription, :directives, :static_validator, :query_analyzers
    attr_accessor :max_depth
    attr_accessor :max_complexity

    # Override these if you don't want the default executor:
    attr_accessor :query_execution_strategy,
                  :mutation_execution_strategy,
                  :subscription_execution_strategy

    # @return [Array<#call>] Middlewares suitable for MiddlewareChain, applied to fields during execution
    attr_reader :middleware

    # @param query [GraphQL::ObjectType]  the query root for the schema
    # @param mutation [GraphQL::ObjectType] the mutation root for the schema
    # @param subscription [GraphQL::ObjectType] the subscription root for the schema
    # @param max_depth [Integer] maximum query nesting (if it's greater, raise an error)
    # @param types [Array<GraphQL::BaseType>] additional types to include in this schema
<<<<<<< HEAD
    def initialize(query:, mutation: nil, subscription: nil, max_depth: nil, types: [])
      @query = query
=======
    def initialize(query:, mutation: nil, subscription: nil, max_depth: nil, max_complexity: nil, types: [])
      @query    = query
>>>>>>> 94569bb9
      @mutation = mutation
      @subscription = subscription
      @max_depth = max_depth
      @max_complexity = max_complexity
      @orphan_types = types
      @directives = DIRECTIVES.reduce({}) { |m, d| m[d.name] = d; m }
      @static_validator = GraphQL::StaticValidation::Validator.new(schema: self)
      @rescue_middleware = GraphQL::Schema::RescueMiddleware.new
      @middleware = [@rescue_middleware]
      @query_analyzers = []
      # Default to the built-in execution strategy:
      self.query_execution_strategy = GraphQL::Query::SerialExecution
      self.mutation_execution_strategy = GraphQL::Query::SerialExecution
      self.subscription_execution_strategy = GraphQL::Query::SerialExecution
    end

    def_delegators :@rescue_middleware, :rescue_from, :remove_handler

    # @return [GraphQL::Schema::TypeMap] `{ type_name => type }` pairs of types in this schema
    def types
      @types ||= GraphQL::Schema::ReduceTypes.reduce(all_types)
    end

    # @return [GraphQL::Schema::TypeMap] `{ type_name => class_name }` pairs of types in this schema
    def resolved_class_names
      @resolved_class_names ||= GraphQL::Schema::ReduceResolvedClassNames.reduce(all_types)
    end

    # Execute a query on itself.
    # See {Query#initialize} for arguments.
    # @return [Hash] query result, ready to be serialized as JSON
    def execute(*args)
      query = GraphQL::Query.new(self, *args)
      query.result
    end

    # Resolve field named `field_name` for type `parent_type`.
    # Handles dynamic fields `__typename`, `__type` and `__schema`, too
    def get_field(parent_type, field_name)
      defined_field = parent_type.get_field(field_name)
      if defined_field
        defined_field
      elsif field_name == "__typename"
        GraphQL::Introspection::TypenameField.create(parent_type)
      elsif field_name == "__schema" && parent_type == query
        GraphQL::Introspection::SchemaField.create(self)
      elsif field_name == "__type" && parent_type == query
        GraphQL::Introspection::TypeByNameField.create(self.types)
      else
        nil
      end
    end

    def type_from_ast(ast_node)
      GraphQL::Schema::TypeExpression.build_type(self, ast_node)
    end

    # @param type_defn [GraphQL::InterfaceType, GraphQL::UnionType] the type whose members you want to retrieve
    # @return [Array<GraphQL::ObjectType>] types which belong to `type_defn` in this schema
    def possible_types(type_defn)
      @interface_possible_types ||= GraphQL::Schema::PossibleTypes.new(self)
      @interface_possible_types.possible_types(type_defn)
    end

    def root_type_for_operation(operation)
      case operation
        when "query"
          query
        when "mutation"
          mutation
        when "subscription"
          subscription
        else
          raise ArgumentError, "unknown operation type: #{operation}"
      end
    end

    def execution_strategy_for_operation(operation)
      case operation
        when "query"
          query_execution_strategy
        when "mutation"
          mutation_execution_strategy
        when "subscription"
          subscription_execution_strategy
        else
          raise ArgumentError, "unknown operation type: #{operation}"
      end
    end

    private

    def all_types
      all_types = @orphan_types + [query, mutation, subscription, GraphQL::Introspection::SchemaType]
      all_types.compact
    end
  end
end<|MERGE_RESOLUTION|>--- conflicted
+++ resolved
@@ -5,11 +5,8 @@
 require "graphql/schema/possible_types"
 require "graphql/schema/base_reducer"
 require "graphql/schema/reduce_types"
-<<<<<<< HEAD
+require "graphql/schema/timeout_middleware"
 require "graphql/schema/reduce_resolved_class_names"
-=======
-require "graphql/schema/timeout_middleware"
->>>>>>> 94569bb9
 require "graphql/schema/type_expression"
 require "graphql/schema/type_map"
 require "graphql/schema/validation"
@@ -28,8 +25,8 @@
 
     # Override these if you don't want the default executor:
     attr_accessor :query_execution_strategy,
-                  :mutation_execution_strategy,
-                  :subscription_execution_strategy
+      :mutation_execution_strategy,
+      :subscription_execution_strategy
 
     # @return [Array<#call>] Middlewares suitable for MiddlewareChain, applied to fields during execution
     attr_reader :middleware
@@ -39,13 +36,8 @@
     # @param subscription [GraphQL::ObjectType] the subscription root for the schema
     # @param max_depth [Integer] maximum query nesting (if it's greater, raise an error)
     # @param types [Array<GraphQL::BaseType>] additional types to include in this schema
-<<<<<<< HEAD
-    def initialize(query:, mutation: nil, subscription: nil, max_depth: nil, types: [])
-      @query = query
-=======
     def initialize(query:, mutation: nil, subscription: nil, max_depth: nil, max_complexity: nil, types: [])
       @query    = query
->>>>>>> 94569bb9
       @mutation = mutation
       @subscription = subscription
       @max_depth = max_depth
@@ -112,27 +104,27 @@
 
     def root_type_for_operation(operation)
       case operation
-        when "query"
-          query
-        when "mutation"
-          mutation
-        when "subscription"
-          subscription
-        else
-          raise ArgumentError, "unknown operation type: #{operation}"
+      when "query"
+        query
+      when "mutation"
+        mutation
+      when "subscription"
+        subscription
+      else
+        raise ArgumentError, "unknown operation type: #{operation}"
       end
     end
 
     def execution_strategy_for_operation(operation)
       case operation
-        when "query"
-          query_execution_strategy
-        when "mutation"
-          mutation_execution_strategy
-        when "subscription"
-          subscription_execution_strategy
-        else
-          raise ArgumentError, "unknown operation type: #{operation}"
+      when "query"
+        query_execution_strategy
+      when "mutation"
+        mutation_execution_strategy
+      when "subscription"
+        subscription_execution_strategy
+      else
+        raise ArgumentError, "unknown operation type: #{operation}"
       end
     end
 
