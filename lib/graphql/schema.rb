--- conflicted
+++ resolved
@@ -821,13 +821,8 @@
 
       attr_writer :validate_timeout
 
-<<<<<<< HEAD
-      def validate_timeout(new_validate_timeout = :not_provided)
-        if new_validate_timeout != :not_provided
-=======
       def validate_timeout(new_validate_timeout = NOT_CONFIGURED)
         if !NOT_CONFIGURED.equal?(new_validate_timeout)
->>>>>>> 9302a55a
           @validate_timeout = new_validate_timeout
         elsif defined?(@validate_timeout)
           @validate_timeout
