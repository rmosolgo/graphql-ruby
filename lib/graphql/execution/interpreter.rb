--- conflicted
+++ resolved
@@ -39,14 +39,8 @@
             query
           end
 
-<<<<<<< HEAD
-=======
           return GraphQL::EmptyObjects::EMPTY_ARRAY if queries.empty?
 
-          multiplex = Execution::Multiplex.new(schema: schema, queries: queries, context: context, max_complexity: max_complexity)
-          Fiber[:__graphql_current_multiplex] = multiplex
-          trace = multiplex.current_trace
->>>>>>> 6a4d0fe5
           trace.begin_execute_multiplex(multiplex)
           trace.execute_multiplex(multiplex: multiplex) do
             schema = multiplex.schema
