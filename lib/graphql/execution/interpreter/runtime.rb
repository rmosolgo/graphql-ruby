# frozen_string_literal: true
require "graphql/execution/interpreter/runtime/graphql_result"

module GraphQL
  module Execution
    class Interpreter
      # I think it would be even better if we could somehow make
      # `continue_field` not recursive. "Trampolining" it somehow.
      #
      # @api private
      class Runtime
        class CurrentState
          def initialize
            @current_field = nil
            @current_arguments = nil
            @current_result_name = nil
            @current_result = nil
            @was_authorized_by_scope_items = nil
          end

          def current_object
            @current_result.graphql_application_value
          end

          attr_accessor :current_result, :current_result_name,
            :current_arguments, :current_field, :was_authorized_by_scope_items
        end

        # @return [GraphQL::Query]
        attr_reader :query

        # @return [Class<GraphQL::Schema>]
        attr_reader :schema

        # @return [GraphQL::Query::Context]
        attr_reader :context

        def initialize(query:, lazies_at_depth:)
          @query = query
          @current_trace = query.current_trace
          @dataloader = query.multiplex.dataloader
          @lazies_at_depth = lazies_at_depth
          @schema = query.schema
          @context = query.context
          @response = nil
          # Identify runtime directives by checking which of this schema's directives have overridden `def self.resolve`
          @runtime_directive_names = []
          noop_resolve_owner = GraphQL::Schema::Directive.singleton_class
          @schema_directives = schema.directives
          @schema_directives.each do |name, dir_defn|
            if dir_defn.method(:resolve).owner != noop_resolve_owner
              @runtime_directive_names << name
            end
          end
          # { Class => Boolean }
          @lazy_cache = {}.compare_by_identity
        end

        def final_result
          @response && @response.graphql_result_data
        end

        def inspect
          "#<#{self.class.name} response=#{@response.inspect}>"
        end

        # This _begins_ the execution. Some deferred work
        # might be stored up in lazies.
        # @return [void]
        def run_eager
          root_operation = query.selected_operation
          root_op_type = root_operation.operation_type || "query"
          root_type = schema.root_type_for_operation(root_op_type)
          runtime_object = root_type.wrap(query.root_value, context)
          runtime_object = schema.sync_lazy(runtime_object)
          is_eager = root_op_type == "mutation"
          @response = GraphQLResultHash.new(nil, root_type, runtime_object, nil, false, root_operation.selections, is_eager, root_operation, nil, nil)
          st = get_current_runtime_state
          st.current_result = @response

          if runtime_object.nil?
            # Root .authorized? returned false.
            @response = nil
          else
            call_method_on_directives(:resolve, runtime_object, root_operation.directives) do # execute query level directives
              each_gathered_selections(@response) do |selections, is_selection_array|
                if is_selection_array
                  selection_response = GraphQLResultHash.new(nil, root_type, runtime_object, nil, false, selections, is_eager, root_operation, nil, nil)
                  final_response = @response
                else
                  selection_response = @response
                  final_response = nil
                end

                @dataloader.append_job {
                  evaluate_selections(
                    selections,
                    selection_response,
                    final_response,
                    nil,
                  )
                }
              end
            end
          end
          nil
        end

        def each_gathered_selections(response_hash)
          gathered_selections = gather_selections(response_hash.graphql_application_value, response_hash.graphql_result_type, response_hash.graphql_selections)
          if gathered_selections.is_a?(Array)
            gathered_selections.each do |item|
              yield(item, true)
            end
          else
            yield(gathered_selections, false)
          end
        end

        def gather_selections(owner_object, owner_type, selections, selections_to_run = nil, selections_by_name = {})
          selections.each do |node|
            # Skip gathering this if the directive says so
            if !directives_include?(node, owner_object, owner_type)
              next
            end

            if node.is_a?(GraphQL::Language::Nodes::Field)
              response_key = node.alias || node.name
              selections = selections_by_name[response_key]
              # if there was already a selection of this field,
              # use an array to hold all selections,
              # otherwise, use the single node to represent the selection
              if selections
                # This field was already selected at least once,
                # add this node to the list of selections
                s = Array(selections)
                s << node
                selections_by_name[response_key] = s
              else
                # No selection was found for this field yet
                selections_by_name[response_key] = node
              end
            else
              # This is an InlineFragment or a FragmentSpread
              if !@runtime_directive_names.empty? && node.directives.any? { |d| @runtime_directive_names.include?(d.name) }
                next_selections = {}
                next_selections[:graphql_directives] = node.directives
                if selections_to_run
                  selections_to_run << next_selections
                else
                  selections_to_run = []
                  selections_to_run << selections_by_name
                  selections_to_run << next_selections
                end
              else
                next_selections = selections_by_name
              end

              case node
              when GraphQL::Language::Nodes::InlineFragment
                if node.type
                  type_defn = query.types.type(node.type.name)

                  if query.types.possible_types(type_defn).include?(owner_type)
                    result = gather_selections(owner_object, owner_type, node.selections, selections_to_run, next_selections)
                    if !result.equal?(next_selections)
                      selections_to_run = result
                    end
                  end
                else
                  # it's an untyped fragment, definitely continue
                  result = gather_selections(owner_object, owner_type, node.selections, selections_to_run, next_selections)
                  if !result.equal?(next_selections)
                    selections_to_run = result
                  end
                end
              when GraphQL::Language::Nodes::FragmentSpread
                fragment_def = query.fragments[node.name]
                type_defn = query.types.type(fragment_def.type.name)
                if query.types.possible_types(type_defn).include?(owner_type)
                  result = gather_selections(owner_object, owner_type, fragment_def.selections, selections_to_run, next_selections)
                  if !result.equal?(next_selections)
                    selections_to_run = result
                  end
                end
              else
                raise "Invariant: unexpected selection class: #{node.class}"
              end
            end
          end
          selections_to_run || selections_by_name
        end

        NO_ARGS = GraphQL::EmptyObjects::EMPTY_HASH

        # @return [void]
        def evaluate_selections(gathered_selections, selections_result, target_result, runtime_state) # rubocop:disable Metrics/ParameterLists
          runtime_state ||= get_current_runtime_state
          runtime_state.current_result_name = nil
          runtime_state.current_result = selections_result
          # This is a less-frequent case; use a fast check since it's often not there.
          if (directives = gathered_selections[:graphql_directives])
            gathered_selections.delete(:graphql_directives)
          end

          call_method_on_directives(:resolve, selections_result.graphql_application_value, directives) do
            finished_jobs = 0
            enqueued_jobs = gathered_selections.size
            gathered_selections.each do |result_name, field_ast_nodes_or_ast_node|

              # Field resolution may pause the fiber,
              # so it wouldn't get to the `Resolve` call that happens below.
              # So instead trigger a run from this outer context.
              if selections_result.graphql_is_eager
                @dataloader.clear_cache
                @dataloader.run_isolated {
                  evaluate_selection(
                    result_name, field_ast_nodes_or_ast_node, selections_result
                  )
                  finished_jobs += 1
                  if finished_jobs == enqueued_jobs
                    if target_result
                      selections_result.merge_into(target_result)
                    end
                  end
                  @dataloader.clear_cache
                }
              else
                @dataloader.append_job {
                  evaluate_selection(
                    result_name, field_ast_nodes_or_ast_node, selections_result
                  )
                  finished_jobs += 1
                  if finished_jobs == enqueued_jobs
                    if target_result
                      selections_result.merge_into(target_result)
                    end
                  end
                }
              end
            end
            selections_result
          end
        end

        # @return [void]
        def evaluate_selection(result_name, field_ast_nodes_or_ast_node, selections_result) # rubocop:disable Metrics/ParameterLists
          return if selections_result.graphql_dead
          @current_trace.begin_execute_field(selections_result, result_name)
          # As a performance optimization, the hash key will be a `Node` if
          # there's only one selection of the field. But if there are multiple
          # selections of the field, it will be an Array of nodes
          if field_ast_nodes_or_ast_node.is_a?(Array)
            field_ast_nodes = field_ast_nodes_or_ast_node
            ast_node = field_ast_nodes.first
          else
            field_ast_nodes = nil
            ast_node = field_ast_nodes_or_ast_node
          end
          field_name = ast_node.name
          owner_type = selections_result.graphql_result_type
          field_defn = query.types.field(owner_type, field_name)

          # Set this before calling `run_with_directives`, so that the directive can have the latest path
          runtime_state = get_current_runtime_state
          runtime_state.current_field = field_defn
          runtime_state.current_result = selections_result
          runtime_state.current_result_name = result_name

          owner_object = selections_result.graphql_application_value
          if field_defn.dynamic_introspection
            owner_object = field_defn.owner.wrap(owner_object, context)
          end

          if !field_defn.any_arguments?
            resolved_arguments = GraphQL::Execution::Interpreter::Arguments::EMPTY
            if field_defn.extras.size == 0
              evaluate_selection_with_resolved_keyword_args(
                NO_ARGS, resolved_arguments, field_defn, ast_node, field_ast_nodes, owner_object, result_name, selections_result, runtime_state
              )
            else
              evaluate_selection_with_args(resolved_arguments, field_defn, ast_node, field_ast_nodes, owner_object, result_name, selections_result, runtime_state)
            end
          else
            @query.arguments_cache.dataload_for(ast_node, field_defn, owner_object) do |resolved_arguments|
              runtime_state = get_current_runtime_state # This might be in a different fiber
              evaluate_selection_with_args(resolved_arguments, field_defn, ast_node, field_ast_nodes, owner_object, result_name, selections_result, runtime_state)
            end
          end
        end

        def evaluate_selection_with_args(arguments, field_defn, ast_node, field_ast_nodes, object, result_name, selection_result, runtime_state)  # rubocop:disable Metrics/ParameterLists
          after_lazy(arguments, field: field_defn, ast_node: ast_node, owner_object: object, arguments: arguments, result_name: result_name, result: selection_result, runtime_state: runtime_state) do |resolved_arguments, runtime_state|
            if resolved_arguments.is_a?(GraphQL::ExecutionError) || resolved_arguments.is_a?(GraphQL::UnauthorizedError)
              return_type_non_null = field_defn.type.non_null?
              continue_value(resolved_arguments, field_defn, return_type_non_null, ast_node, result_name, selection_result)
              next
            end

            kwarg_arguments = if field_defn.extras.empty?
              if resolved_arguments.empty?
                # We can avoid allocating the `{ Symbol => Object }` hash in this case
                NO_ARGS
              else
                resolved_arguments.keyword_arguments
              end
            else
              # Bundle up the extras, then make a new arguments instance
              # that includes the extras, too.
              extra_args = {}
              field_defn.extras.each do |extra|
                case extra
                when :ast_node
                  extra_args[:ast_node] = ast_node
                when :execution_errors
                  extra_args[:execution_errors] = ExecutionErrors.new(context, ast_node, current_path)
                when :path
                  extra_args[:path] = current_path
                when :lookahead
                  if !field_ast_nodes
                    field_ast_nodes = [ast_node]
                  end

                  extra_args[:lookahead] = Execution::Lookahead.new(
                    query: query,
                    ast_nodes: field_ast_nodes,
                    field: field_defn,
                  )
                when :argument_details
                  # Use this flag to tell Interpreter::Arguments to add itself
                  # to the keyword args hash _before_ freezing everything.
                  extra_args[:argument_details] = :__arguments_add_self
                when :parent
                  parent_result = selection_result.graphql_parent
                  extra_args[:parent] = parent_result&.graphql_application_value&.object
                else
                  extra_args[extra] = field_defn.fetch_extra(extra, context)
                end
              end
              if !extra_args.empty?
                resolved_arguments = resolved_arguments.merge_extras(extra_args)
              end
              resolved_arguments.keyword_arguments
            end

            evaluate_selection_with_resolved_keyword_args(kwarg_arguments, resolved_arguments, field_defn, ast_node, field_ast_nodes, object, result_name, selection_result, runtime_state)
          end
        end

        def evaluate_selection_with_resolved_keyword_args(kwarg_arguments, resolved_arguments, field_defn, ast_node, field_ast_nodes, object, result_name, selection_result, runtime_state)  # rubocop:disable Metrics/ParameterLists
          runtime_state.current_field = field_defn
          runtime_state.current_arguments = resolved_arguments
          runtime_state.current_result_name = result_name
          runtime_state.current_result = selection_result
          # Optimize for the case that field is selected only once
          if field_ast_nodes.nil? || field_ast_nodes.size == 1
            next_selections = ast_node.selections
            directives = ast_node.directives
          else
            next_selections = []
            directives = []
            field_ast_nodes.each { |f|
              next_selections.concat(f.selections)
              directives.concat(f.directives)
            }
          end

          field_result = call_method_on_directives(:resolve, object, directives) do
            if !directives.empty?
              # This might be executed in a different context; reset this info
              runtime_state = get_current_runtime_state
              runtime_state.current_field = field_defn
              runtime_state.current_arguments = resolved_arguments
              runtime_state.current_result_name = result_name
              runtime_state.current_result = selection_result
            end
            # Actually call the field resolver and capture the result
            app_result = begin
              @current_trace.execute_field(field: field_defn, ast_node: ast_node, query: query, object: object, arguments: kwarg_arguments) do
                field_defn.resolve(object, kwarg_arguments, context)
              end
            rescue GraphQL::ExecutionError => err
              err
            rescue StandardError => err
              begin
                query.handle_or_reraise(err)
              rescue GraphQL::ExecutionError => ex_err
                ex_err
              end
            end
            after_lazy(app_result, field: field_defn, ast_node: ast_node, owner_object: object, arguments: resolved_arguments, result_name: result_name, result: selection_result, runtime_state: runtime_state) do |inner_result, runtime_state|
              owner_type = selection_result.graphql_result_type
              return_type = field_defn.type
              continue_value = continue_value(inner_result, field_defn, return_type.non_null?, ast_node, result_name, selection_result)
              if HALT != continue_value
                was_scoped = runtime_state.was_authorized_by_scope_items
                runtime_state.was_authorized_by_scope_items = nil
                continue_field(continue_value, owner_type, field_defn, return_type, ast_node, next_selections, false, object, resolved_arguments, result_name, selection_result, was_scoped, runtime_state)
              else
                @current_trace.end_execute_field(selection_result, result_name)
                nil
              end
            end
          end
          # If this field is a root mutation field, immediately resolve
          # all of its child fields before moving on to the next root mutation field.
          # (Subselections of this mutation will still be resolved level-by-level.)
          if selection_result.graphql_is_eager
            Interpreter::Resolve.resolve_all([field_result], @dataloader)
          end
        end

        def set_result(selection_result, result_name, value, is_child_result, is_non_null)
          if !selection_result.graphql_dead
            if value.nil? && is_non_null
              # This is an invalid nil that should be propagated
              # One caller of this method passes a block,
              # namely when application code returns a `nil` to GraphQL and it doesn't belong there.
              # The other possibility for reaching here is when a field returns an ExecutionError, so we write
              # `nil` to the response, not knowing whether it's an invalid `nil` or not.
              # (And in that case, we don't have to call the schema's handler, since it's not a bug in the application.)
              # TODO the code is trying to tell me something.
              yield if block_given?
              parent = selection_result.graphql_parent
              if parent.nil? # This is a top-level result hash
                @response = nil
              else
                name_in_parent = selection_result.graphql_result_name
                is_non_null_in_parent = selection_result.graphql_is_non_null_in_parent
                set_result(parent, name_in_parent, nil, false, is_non_null_in_parent)
                set_graphql_dead(selection_result)
              end
            elsif is_child_result
              selection_result.set_child_result(result_name, value)
            else
              selection_result.set_leaf(result_name, value)
            end
          end
        end

        # Mark this node and any already-registered children as dead,
        # so that it accepts no more writes.
        def set_graphql_dead(selection_result)
          case selection_result
          when GraphQLResultArray
            selection_result.graphql_dead = true
            selection_result.values.each { |v| set_graphql_dead(v) }
          when GraphQLResultHash
            selection_result.graphql_dead = true
            selection_result.each { |k, v| set_graphql_dead(v) }
          else
            # It's a scalar, no way to mark it dead.
          end
        end

        def current_path
          st = get_current_runtime_state
          result = st.current_result
          path = result && result.path
          if path && (rn = st.current_result_name)
            path = path.dup
            path.push(rn)
          end
          path
        end

        HALT = Object.new
        def continue_value(value, field, is_non_null, ast_node, result_name, selection_result) # rubocop:disable Metrics/ParameterLists
          case value
          when nil
            if is_non_null
              set_result(selection_result, result_name, nil, false, is_non_null) do
                # When this comes from a list item, use the parent object:
                parent_type = selection_result.is_a?(GraphQLResultArray) ? selection_result.graphql_parent.graphql_result_type : selection_result.graphql_result_type
                # This block is called if `result_name` is not dead. (Maybe a previous invalid nil caused it be marked dead.)
                err = parent_type::InvalidNullError.new(parent_type, field, value)
                schema.type_error(err, context)
              end
            else
              set_result(selection_result, result_name, nil, false, is_non_null)
            end
            HALT
          when GraphQL::Error
            # Handle these cases inside a single `when`
            # to avoid the overhead of checking three different classes
            # every time.
            if value.is_a?(GraphQL::ExecutionError)
              if selection_result.nil? || !selection_result.graphql_dead
                value.path ||= current_path
                value.ast_node ||= ast_node
                context.errors << value
                if selection_result
                  set_result(selection_result, result_name, nil, false, is_non_null)
                end
              end
              HALT
            elsif value.is_a?(GraphQL::UnauthorizedFieldError)
              value.field ||= field
              # this hook might raise & crash, or it might return
              # a replacement value
              next_value = begin
                schema.unauthorized_field(value)
              rescue GraphQL::ExecutionError => err
                err
              end
              continue_value(next_value, field, is_non_null, ast_node, result_name, selection_result)
            elsif value.is_a?(GraphQL::UnauthorizedError)
              # this hook might raise & crash, or it might return
              # a replacement value
              next_value = begin
                schema.unauthorized_object(value)
              rescue GraphQL::ExecutionError => err
                err
              end
              continue_value(next_value, field, is_non_null, ast_node, result_name, selection_result)
            elsif GraphQL::Execution::SKIP == value
              # It's possible a lazy was already written here
              case selection_result
              when GraphQLResultHash
                selection_result.delete(result_name)
              when GraphQLResultArray
                selection_result.graphql_skip_at(result_name)
              when nil
                # this can happen with directives
              else
                raise "Invariant: unexpected result class #{selection_result.class} (#{selection_result.inspect})"
              end
              HALT
            else
              # What could this actually _be_? Anyhow,
              # preserve the default behavior of doing nothing with it.
              value
            end
          when Array
            # It's an array full of execution errors; add them all.
            if !value.empty? && value.all?(GraphQL::ExecutionError)
              list_type_at_all = (field && (field.type.list?))
              if selection_result.nil? || !selection_result.graphql_dead
                value.each_with_index do |error, index|
                  error.ast_node ||= ast_node
                  error.path ||= current_path + (list_type_at_all ? [index] : [])
                  context.errors << error
                end
                if selection_result
                  if list_type_at_all
                    result_without_errors = value.map { |v| v.is_a?(GraphQL::ExecutionError) ? nil : v }
                    set_result(selection_result, result_name, result_without_errors, false, is_non_null)
                  else
                    set_result(selection_result, result_name, nil, false, is_non_null)
                  end
                end
              end
              HALT
            else
              value
            end
          when GraphQL::Execution::Interpreter::RawValue
            # Write raw value directly to the response without resolving nested objects
            set_result(selection_result, result_name, value.resolve, false, is_non_null)
            HALT
          else
            value
          end
        end

        # The resolver for `field` returned `value`. Continue to execute the query,
        # treating `value` as `type` (probably the return type of the field).
        #
        # Use `next_selections` to resolve object fields, if there are any.
        #
        # Location information from `path` and `ast_node`.
        #
        # @return [Lazy, Array, Hash, Object] Lazy, Array, and Hash are all traversed to resolve lazy values later
        def continue_field(value, owner_type, field, current_type, ast_node, next_selections, is_non_null, owner_object, arguments, result_name, selection_result, was_scoped, runtime_state) # rubocop:disable Metrics/ParameterLists
          if current_type.non_null?
            current_type = current_type.of_type
            is_non_null = true
          end

          case current_type.kind.name
          when "SCALAR", "ENUM"
            r = begin
              current_type.coerce_result(value, context)
            rescue StandardError => err
              query.handle_or_reraise(err)
            end
            @current_trace.end_execute_field(selection_result, result_name)
            set_result(selection_result, result_name, r, false, is_non_null)
            r
          when "UNION", "INTERFACE"
            resolved_type_or_lazy = resolve_type(current_type, value)
            after_lazy(resolved_type_or_lazy, ast_node: ast_node, field: field, owner_object: owner_object, arguments: arguments, trace: false, result_name: result_name, result: selection_result, runtime_state: runtime_state) do |resolved_type_result, runtime_state|
              if resolved_type_result.is_a?(Array) && resolved_type_result.length == 2
                resolved_type, resolved_value = resolved_type_result
              else
                resolved_type = resolved_type_result
                resolved_value = value
              end

              possible_types = query.types.possible_types(current_type)
              if !possible_types.include?(resolved_type)
                parent_type = field.owner_type
                err_class = current_type::UnresolvedTypeError
                type_error = err_class.new(resolved_value, field, parent_type, resolved_type, possible_types)
                schema.type_error(type_error, context)
                @current_trace.end_execute_field(selection_result, result_name)
                set_result(selection_result, result_name, nil, false, is_non_null)
                nil
              else
                continue_field(resolved_value, owner_type, field, resolved_type, ast_node, next_selections, is_non_null, owner_object, arguments, result_name, selection_result, was_scoped, runtime_state)
              end
            end
          when "OBJECT"
            object_proxy = begin
              was_scoped ? current_type.wrap_scoped(value, context) : current_type.wrap(value, context)
            rescue GraphQL::ExecutionError => err
              err
            end
            after_lazy(object_proxy, ast_node: ast_node, field: field, owner_object: owner_object, arguments: arguments, trace: false, result_name: result_name, result: selection_result, runtime_state: runtime_state) do |inner_object, runtime_state|
              continue_value = continue_value(inner_object, field, is_non_null, ast_node, result_name, selection_result)
              if HALT != continue_value
<<<<<<< HEAD
                response_hash = GraphQLResultHash.new(result_name, current_type, continue_value, selection_result, is_non_null, next_selections, false)
                @current_trace.end_execute_field(selection_result, result_name)
=======
                response_hash = GraphQLResultHash.new(result_name, current_type, continue_value, selection_result, is_non_null, next_selections, false, ast_node, arguments, field)
>>>>>>> 5ec4b1ba
                set_result(selection_result, result_name, response_hash, true, is_non_null)
                each_gathered_selections(response_hash) do |selections, is_selection_array|
                  if is_selection_array
                    this_result = GraphQLResultHash.new(result_name, current_type, continue_value, selection_result, is_non_null, selections, false, ast_node, arguments, field)
                    final_result = response_hash
                  else
                    this_result = response_hash
                    final_result = nil
                  end

                  evaluate_selections(
                    selections,
                    this_result,
                    final_result,
                    runtime_state,
                  )
                end
              end
            end
          when "LIST"
            inner_type = current_type.of_type
            # This is true for objects, unions, and interfaces
            use_dataloader_job = !inner_type.unwrap.kind.input?
            inner_type_non_null = inner_type.non_null?
            response_list = GraphQLResultArray.new(result_name, current_type, owner_object, selection_result, is_non_null, next_selections, false, ast_node, arguments, field)
            set_result(selection_result, result_name, response_list, true, is_non_null)
            idx = nil
            list_value = begin
<<<<<<< HEAD
              value.each do |inner_value|
                if idx.nil?
                  @current_trace.end_execute_field(selection_result, result_name)
                end
                idx ||= 0
                this_idx = idx
                idx += 1
                if use_dataloader_job
                  @dataloader.append_job do
=======
              begin
                value.each do |inner_value|
                  idx ||= 0
                  this_idx = idx
                  idx += 1
                  if use_dataloader_job
                    @dataloader.append_job do
                      resolve_list_item(inner_value, inner_type, inner_type_non_null, ast_node, field, owner_object, arguments, this_idx, response_list, owner_type, was_scoped, runtime_state)
                    end
                  else
>>>>>>> 5ec4b1ba
                    resolve_list_item(inner_value, inner_type, inner_type_non_null, ast_node, field, owner_object, arguments, this_idx, response_list, owner_type, was_scoped, runtime_state)
                  end
                end

<<<<<<< HEAD
              if idx.nil? # no entries
                @current_trace.end_execute_field(selection_result, result_name)
              end

              response_list
            rescue NoMethodError => err
              # Ruby 2.2 doesn't have NoMethodError#receiver, can't check that one in this case. (It's been EOL since 2017.)
              if err.name == :each && (err.respond_to?(:receiver) ? err.receiver == value : true)
                # This happens when the GraphQL schema doesn't match the implementation. Help the dev debug.
                raise ListResultFailedError.new(value: value, field: field, path: current_path)
              else
                # This was some other NoMethodError -- let it bubble to reveal the real error.
                raise
=======
                response_list
              rescue NoMethodError => err
                # Ruby 2.2 doesn't have NoMethodError#receiver, can't check that one in this case. (It's been EOL since 2017.)
                if err.name == :each && (err.respond_to?(:receiver) ? err.receiver == value : true)
                  # This happens when the GraphQL schema doesn't match the implementation. Help the dev debug.
                  raise ListResultFailedError.new(value: value, field: field, path: current_path)
                else
                  # This was some other NoMethodError -- let it bubble to reveal the real error.
                  raise
                end
              rescue GraphQL::ExecutionError, GraphQL::UnauthorizedError => ex_err
                ex_err
              rescue StandardError => err
                begin
                  query.handle_or_reraise(err)
                rescue GraphQL::ExecutionError => ex_err
                  ex_err
                end
>>>>>>> 5ec4b1ba
              end
            rescue StandardError => err
              begin
                query.handle_or_reraise(err)
              rescue GraphQL::ExecutionError => ex_err
                ex_err
              end
            end
            # Detect whether this error came while calling `.each` (before `idx` is set) or while running list *items* (after `idx` is set)
            error_is_non_null = idx.nil? ? is_non_null : inner_type.non_null?
            continue_value(list_value, field, error_is_non_null, ast_node, result_name, selection_result)
          else
            raise "Invariant: Unhandled type kind #{current_type.kind} (#{current_type})"
          end
        end

        def resolve_list_item(inner_value, inner_type, inner_type_non_null, ast_node, field, owner_object, arguments, this_idx, response_list, owner_type, was_scoped, runtime_state) # rubocop:disable Metrics/ParameterLists
          runtime_state.current_result_name = this_idx
          runtime_state.current_result = response_list
          call_method_on_directives(:resolve_each, owner_object, ast_node.directives) do
            # This will update `response_list` with the lazy
            after_lazy(inner_value, ast_node: ast_node, field: field, owner_object: owner_object, arguments: arguments, result_name: this_idx, result: response_list, runtime_state: runtime_state) do |inner_inner_value, runtime_state|
              continue_value = continue_value(inner_inner_value, field, inner_type_non_null, ast_node, this_idx, response_list)
              if HALT != continue_value
                continue_field(continue_value, owner_type, field, inner_type, ast_node, response_list.graphql_selections, false, owner_object, arguments, this_idx, response_list, was_scoped, runtime_state)
              end
            end
          end
        end

        def call_method_on_directives(method_name, object, directives, &block)
          return yield if directives.nil? || directives.empty?
          run_directive(method_name, object, directives, 0, &block)
        end

        def run_directive(method_name, object, directives, idx, &block)
          dir_node = directives[idx]
          if !dir_node
            yield
          else
            dir_defn = @schema_directives.fetch(dir_node.name)
            raw_dir_args = arguments(nil, dir_defn, dir_node)
            dir_args = continue_value(
              raw_dir_args, # value
              nil, # field
              false, # is_non_null
              dir_node, # ast_node
              nil, # result_name
              nil, # selection_result
            )

            if dir_args == HALT
              nil
            else
              dir_defn.public_send(method_name, object, dir_args, context) do
                run_directive(method_name, object, directives, idx + 1, &block)
              end
            end
          end
        end

        # Check {Schema::Directive.include?} for each directive that's present
        def directives_include?(node, graphql_object, parent_type)
          node.directives.each do |dir_node|
            dir_defn = @schema_directives.fetch(dir_node.name)
            args = arguments(graphql_object, dir_defn, dir_node)
            if !dir_defn.include?(graphql_object, args, context)
              return false
            end
          end
          true
        end

        def get_current_runtime_state
          current_state = Fiber[:__graphql_runtime_info] ||= {}.compare_by_identity
          current_state[@query] ||= CurrentState.new
        end

        def minimal_after_lazy(value, &block)
          if lazy?(value)
            GraphQL::Execution::Lazy.new do
              result = @schema.sync_lazy(value)
              # The returned result might also be lazy, so check it, too
              minimal_after_lazy(result, &block)
            end
          else
            yield(value)
          end
        end

        # @param obj [Object] Some user-returned value that may want to be batched
        # @param field [GraphQL::Schema::Field]
        # @param eager [Boolean] Set to `true` for mutation root fields only
        # @param trace [Boolean] If `false`, don't wrap this with field tracing
        # @return [GraphQL::Execution::Lazy, Object] If loading `object` will be deferred, it's a wrapper over it.
        def after_lazy(lazy_obj, field:, owner_object:, arguments:, ast_node:, result:, result_name:, eager: false, runtime_state:, trace: true, &block)
          if lazy?(lazy_obj)
            orig_result = result
            was_authorized_by_scope_items = runtime_state.was_authorized_by_scope_items
            lazy = GraphQL::Execution::Lazy.new(field: field) do
              # This block might be called in a new fiber;
              # In that case, this will initialize a new state
              # to avoid conflicting with the parent fiber.
              runtime_state = get_current_runtime_state
              runtime_state.current_field = field
              runtime_state.current_arguments = arguments
              runtime_state.current_result_name = result_name
              runtime_state.current_result = orig_result
              runtime_state.was_authorized_by_scope_items = was_authorized_by_scope_items
              # Wrap the execution of _this_ method with tracing,
              # but don't wrap the continuation below
              inner_obj = begin
                if trace
                  @current_trace.execute_field_lazy(field: field, query: query, object: owner_object, arguments: arguments, ast_node: ast_node) do
                    schema.sync_lazy(lazy_obj)
                  end
                else
                  schema.sync_lazy(lazy_obj)
                end
              rescue GraphQL::ExecutionError, GraphQL::UnauthorizedError => ex_err
                ex_err
              rescue StandardError => err
                begin
                  query.handle_or_reraise(err)
                rescue GraphQL::ExecutionError => ex_err
                  ex_err
                end
              end
              yield(inner_obj, runtime_state)
            end

            if eager
              lazy.value
            else
              set_result(result, result_name, lazy, false, false) # is_non_null is irrelevant here
              current_depth = 0
              while result
                current_depth += 1
                result = result.graphql_parent
              end
              @lazies_at_depth[current_depth] << lazy
              lazy
            end
          else
            # Don't need to reset state here because it _wasn't_ lazy.
            yield(lazy_obj, runtime_state)
          end
        end

        def arguments(graphql_object, arg_owner, ast_node)
          if arg_owner.arguments_statically_coercible?
            query.arguments_for(ast_node, arg_owner)
          else
            # The arguments must be prepared in the context of the given object
            query.arguments_for(ast_node, arg_owner, parent_object: graphql_object)
          end
        end

        def delete_all_interpreter_context
          per_query_state = Fiber[:__graphql_runtime_info]
          if per_query_state
            per_query_state.delete(@query)
            if per_query_state.size == 0
              Fiber[:__graphql_runtime_info] = nil
            end
          end
          nil
        end

        def resolve_type(type, value)
          resolved_type, resolved_value = @current_trace.resolve_type(query: query, type: type, object: value) do
            query.resolve_type(type, value)
          end

          if lazy?(resolved_type)
            GraphQL::Execution::Lazy.new do
              @current_trace.resolve_type_lazy(query: query, type: type, object: value) do
                schema.sync_lazy(resolved_type)
              end
            end
          else
            [resolved_type, resolved_value]
          end
        end

        def lazy?(object)
          obj_class = object.class
          is_lazy = @lazy_cache[obj_class]
          if is_lazy.nil?
            is_lazy = @lazy_cache[obj_class] = @schema.lazy?(object)
          end
          is_lazy
        end
      end
    end
  end
end<|MERGE_RESOLUTION|>--- conflicted
+++ resolved
@@ -619,12 +619,8 @@
             after_lazy(object_proxy, ast_node: ast_node, field: field, owner_object: owner_object, arguments: arguments, trace: false, result_name: result_name, result: selection_result, runtime_state: runtime_state) do |inner_object, runtime_state|
               continue_value = continue_value(inner_object, field, is_non_null, ast_node, result_name, selection_result)
               if HALT != continue_value
-<<<<<<< HEAD
-                response_hash = GraphQLResultHash.new(result_name, current_type, continue_value, selection_result, is_non_null, next_selections, false)
+                response_hash = GraphQLResultHash.new(result_name, current_type, continue_value, selection_result, is_non_null, next_selections, false, ast_node, arguments, field)
                 @current_trace.end_execute_field(selection_result, result_name)
-=======
-                response_hash = GraphQLResultHash.new(result_name, current_type, continue_value, selection_result, is_non_null, next_selections, false, ast_node, arguments, field)
->>>>>>> 5ec4b1ba
                 set_result(selection_result, result_name, response_hash, true, is_non_null)
                 each_gathered_selections(response_hash) do |selections, is_selection_array|
                   if is_selection_array
@@ -653,19 +649,10 @@
             set_result(selection_result, result_name, response_list, true, is_non_null)
             idx = nil
             list_value = begin
-<<<<<<< HEAD
-              value.each do |inner_value|
-                if idx.nil?
-                  @current_trace.end_execute_field(selection_result, result_name)
-                end
-                idx ||= 0
-                this_idx = idx
-                idx += 1
-                if use_dataloader_job
-                  @dataloader.append_job do
-=======
-              begin
                 value.each do |inner_value|
+                  if idx.nil?
+                    @current_trace.end_execute_field(selection_result, result_name)
+                  end
                   idx ||= 0
                   this_idx = idx
                   idx += 1
@@ -674,26 +661,14 @@
                       resolve_list_item(inner_value, inner_type, inner_type_non_null, ast_node, field, owner_object, arguments, this_idx, response_list, owner_type, was_scoped, runtime_state)
                     end
                   else
->>>>>>> 5ec4b1ba
                     resolve_list_item(inner_value, inner_type, inner_type_non_null, ast_node, field, owner_object, arguments, this_idx, response_list, owner_type, was_scoped, runtime_state)
                   end
                 end
 
-<<<<<<< HEAD
-              if idx.nil? # no entries
-                @current_trace.end_execute_field(selection_result, result_name)
-              end
-
-              response_list
-            rescue NoMethodError => err
-              # Ruby 2.2 doesn't have NoMethodError#receiver, can't check that one in this case. (It's been EOL since 2017.)
-              if err.name == :each && (err.respond_to?(:receiver) ? err.receiver == value : true)
-                # This happens when the GraphQL schema doesn't match the implementation. Help the dev debug.
-                raise ListResultFailedError.new(value: value, field: field, path: current_path)
-              else
-                # This was some other NoMethodError -- let it bubble to reveal the real error.
-                raise
-=======
+                if idx.nil? # no entries
+                  @current_trace.end_execute_field(selection_result, result_name)
+                end
+
                 response_list
               rescue NoMethodError => err
                 # Ruby 2.2 doesn't have NoMethodError#receiver, can't check that one in this case. (It's been EOL since 2017.)
@@ -712,8 +687,6 @@
                 rescue GraphQL::ExecutionError => ex_err
                   ex_err
                 end
->>>>>>> 5ec4b1ba
-              end
             rescue StandardError => err
               begin
                 query.handle_or_reraise(err)
