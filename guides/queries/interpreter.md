--- conflicted
+++ resolved
@@ -95,7 +95,6 @@
 ## Extending the Runtime
 
 See {% internal_link "Directives", "/type_definitions/directives" %}.
-<<<<<<< HEAD
 
 ## Analyzers
 
@@ -113,25 +112,6 @@
 
 You can migrate to `Interpreter` before migrating to `Analysis::AST`. In that case, the `irep_node` tree will still be constructed and used for analysis, even though it will not be used for execution.
 
-=======
-
-## Analyzers
-
-GraphQL-Ruby has "analyzers" that run _before_ execution and may reject a query. With the interpreter, you can use {% internal_link "AST Analyzers", "/queries/ast_analysis" %} to get better performance.
-
-To make the migration, convert your previous analyzers to extend {{ "GraphQL::Analysis::AST::Analyzer" | api_doc }} as described in the guide, then add to your schema:
-
-```ruby
-use GraphQL::Analysis::AST
-```
-
-When you use _both_ `Interpreter` and `Analysis::AST`, GraphQL-Ruby will skip the slow process of building `irep_nodes`.
-
-All analyzers must be migrated at once; running _some_ legacy analyzers and _some_ AST analyzers is not supported.
-
-You can migrate to `Interpreter` before migrating to `Analysis::AST`. In that case, the `irep_node` tree will still be constructed and used for analysis, even though it will not be used for execution.
->>>>>>> 714502a4
-
 ## Implementation Notes
 
 Instead of a tree of `irep_nodes`, the interpreter consumes the AST directly. This removes a complicated concept from GraphQL-Ruby (`irep_node`s) and simplifies the query lifecycle. The main difference relates to how fragment spreads are resolved. In the previous runtime, the possible combinations of fields for a given object were calculated ahead of time, then some of those combinations were used during runtime, but many of them may not have been. In the new runtime, no precalculation is made; instead each object is checked against each fragment at runtime.
