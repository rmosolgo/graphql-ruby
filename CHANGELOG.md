# Changelog

### Breaking changes

### Deprecations

### New features

### Bug fixes

<<<<<<< HEAD
## 1.10.0.pre3 (17 Dec 2019)

### Bug fixes

- Fix Ruby keyword list to support Ruby 2.7 #2640
- Reduce memory of class-based schema #2636
- Improve runtime performance of interpreter #2630

## 1.10.0.pre2 (4 Dec 2019)

### Breaking changes

- Class-based schemas using the interpreter _must_ add `use GraphQL::Analysis::AST` to their schema (and update their custom analyzers, see https://graphql-ruby.org/queries/ast_analysis.html) #2363
- Class-based schemas using the new interpreter will now use _definition classes_ at runtime. #2363 (Previously, `.to_graphql` methods were used to generate singletons which were used at runtime.) This means:
  - Methods that used to receive types at runtime will now receive classes instead of those singletons.
  - `.name` will now call `Class#name`, which will give the class name. Use `.graphql_name` to get the name of a GraphQL type. (Fields, arguments and directives have `.graphql_name` too, so you can use it everywhere.)
  - Some methods that return hashes are slow because they merge hashes according to class inheritance, for example `MySchema.types` and `MyObjectType.fields`. Instead:
    - If you only need one item out of the Hash, use `.get_type(type_name)` or `.get_field(field_name)` instead. Those methods find a match without performing Hash merges.
    - If you need the whole Hash, get a cached value from `context.warden` (an instance of `GraphQL::Schema::Warden`) at runtime. Those values reflect the types and fields which are permitted for the current query, and they're cached for life of the query. Check the API docs to see methods on the `warden`.
- ActiveSupport::Notifications events are correctly named in event.library format #2562

### New features

- `Schema.from_definition` accepts `using:` for installing plugins (equivalent to `use ...` in class-based schemas) #2307

### Bug fixes

- Big numbers (ie, greater than Ruby's `Infinity`) no longer :boom: when being reserialized #2320
- Fix `hasNextPage`/`hasPrevious` page when max_page_size limits the items returned #2608

## 1.10.0.pre1 (10 Oct 2019)

### Breaking changes

- Field and Argument `#authorized?` methods now accept _three_ arguments (instead of 2). They now accept `(obj, args, ctx)`, where `args` is the arguments (for a field) or the argument value (for an argument). #2536
- Double-null `!!` is disallowed by the parser #2397
- (Non-interpreter only) The return value of subscription fields is passed along to execute the subscription. Return `nil` to get the previous behavior. #2536
- `Schema.from_definition` builds a _class-based schema_ from the definition string #2178
- Only integers are accepted for `Int` type #2404

### New features

- Add `$` to variable names in error messages #2531
- Add invalid value to argument error message #2531
- Input object arguments with `loads:` get the loaded object in their `authorized?` hook, as `arg` in `authorized?(obj, args, ctx)`. #2536
- `GraphQL::Pagination` auto-pagination system #2143
- `Schema.from_definition` builds a _class-based schema_ from the definition string #2178

### Bug fixes

- Return parse errors for empty documents and empty argument lists #2344
- Properly serialize `defaultValue` of input objects containing enum values #2439
- Don't crash when a query contains `!!`. #2397
- Resolver `loads:` assign the value to argument `@loads` #2364
- Only integers are accepted for `Int` type #2404
=======
## 1.9.18 (15 Jan 2019)

### New features

- Support disabling `__type` or `__schema` individually #2657
- Support Ruby 2.7, and turn on CI for it :tada: #2665

### Bug fixes

- Fix Ruby 2.7 warnings #2653 #2669
- Properly build camelized names for directive classes #2666
- Use schema-defined context class for SDL generation #2656
- Apply visibility checks when generating SDL #2637
>>>>>>> 2f23a6d9

## 1.9.17 (17 Dec 2019)

### New features

- Scoped context for propagating values to child fields #2634
- Add `type_membership_class` with possible_type visibility #2391

### Bug fixes

- Don't return unreachable types in introspection response #2596
- Wrap more of execution with error handling #2632
- Fix InputObject `.prepare` for the interpreter #2624
- Fix Ruby keyword list to support Ruby 2.7 #2640
- Fix performance of urlsafe_encode64 backport #2643

## 1.9.16 (2 Dec 2019)

### Breaking changes

- `GraphQL::Schema::Resolver#initialize` accepts a new keyword argument, `field:`. If you have overriden this method, you'll have to add that keyword to your argument list (and pass it along to `super`.) #2605

### Deprecations

- `SkylightTracing` is disabled; the Skylight agent contains its own GraphQL support. See Skylight's docs for migration. #2601

### New features

### Bug fixes

- Fix multiplex max_depth calculation #2613
- Use monotonic time in TimeoutMiddleware #2622
- Use underscored names in Mutation generator #2617
- Fix lookahead when added to mutations in their `field(...)` definitions #2605
- Handle returned lists of errors from Mutations #2567
- Fix lexer error on block strings containing only newlines #2598
- Fix mutation generator to reference the new base class #2580
- Use the right camelization configuration when generating subscription topics #2552

## 1.9.15 (30 Oct 2019)

### New features

- Improve parser performance #2572
- Add `def prepare` API for input objects #1869
- Support `extensions` config in Resolver classes #2570
- Support custom `.connection_extension` in field classes #2561
- Warn when a field name is a Ruby keyword #2559
- Improve performance for ActiveRecord connection #2547

### Bug fixes

- Fix errantly generated `def resolve_field` method in `BaseField` #2578
- Comment out the `null_session` handling in the generated controller, for better compat with Rails API mode #2557
- Fix validation error with duplicate, self-referencing fragment #2577
- Revert the `.authorized?` behavior of InputObjects to handle cyclical references. See 1.10.0.pre1 for a better behavior. #2576
- Replace `NotImplementedError` (which is meant for operating system APIs) with `GraphQL::RequiredImplementationMissingError` #2543

## 1.9.14 (14 Oct 2019)

### New features

- Add `null_session` CSRF handing in `install` generator #2524
- Correctly report InputObjects without arguments and Objects without fields as invalid #2539 #2462

### Bug fixes

- Fix argument incompatibility #2541
- Add a `require` for `Types::ISO8691Date` #2528
- Fix errors re-raised after lazy fields #2525

## 1.9.13 (8 Oct 2019)

### Breaking changes

- Enum values were (erroneously) accepted as ID or String values, but they aren't anymore. #2505

### New features

- Add `Query#executed?` #2486
- Add `Types::ISO8601Date` #2471

### Bug fixes

- Don't accept Enums as IDs or Strings #2505
- Call `.authorized?` hooks on arguments that belong to input objects #2519
- Fix backslash parsing edge case #2510
- Improve performance #2504 #2498
- Properly stringify keys in error extensions #2508
- Fix `extras:` handling in RelayClassicMutation #2484
- Use `Types::BaseField` in scaffold #2470

## 1.9.12 (9 Sept 2019)

### Breaking Changes

- AST Analyzers follow fragments spreads as if they were inline fragments. #2463

### New Features

- `use GraphQL::Execution::Errors` provides error handling for the new interpreter. #2458

### Bug Fixes

- Fix false positive on enum value validation #2454

## 1.9.11 (29 Aug 2019)

### Breaking Changes

- Introspection fields are now considered for query depth validations, so you'll need at least `max_depth: 13` to run the introspection query #2437

### New features

- Add `extras` setter to `GraphQL::Schema::Field` #2450
- Add extensions in `CoercionError` #2431

### Bug fixes

- Make `extensions` kwarg on field on more flexible for extensions with options #2443
- Fix list validation error handling #2441
- Include introspective fields in query depth calculations #2437
- Correct the example for using 'a class method to generate fields' #2435
- Enable multiple execution errors for Fields defined to return a list #2433

## 1.9.10 (20 Aug 2019)

### New features

- Support required arguments with default values #2416

### Bug fixes

- Properly disable `max_complexity` and `max_depth` when `nil` is passed #2409
- Fix printing class-based schemas #2406
- Improve field method naming conflict check #2420

## 1.9.9 (30 July 2019)

### New features

- Memoize generated strings in `.to_query_string` #2400
- Memoize generated strings in platform tracing #2401

### Bug fixes

- Support class-based subscription type in `.define`-based schema #2403

## 1.9.8 (24 July 2019)

### New features

- Schema classes pass their configuration to subclasses #2384
- Improve memory consumption of lexer and complexity validator #2389
- The `install` generator creates a BaseArgument #2379
- When a field name conflicts with a built-in method name, give a warning #2376

### Bug fixes

- When a resolver argument uses `loads:`, the argument definition will preserve the type in `.loads` #2365
- When an required argument is hidden, it won't add a validation error #2393
- Fix handling of invalid UTF-8 #2372, #2377
- Empty block strings are parsed correctly #2381
- For resolvers, only authorize arguments once #2378

## 1.9.7 (25 June 2019)

### Breaking changes

- `Analysis::AST::Visitor#argument_definition` no longer returns the _previous_ argument definition. Instead, it returns the _current_ argument definition and `#previous_argument_definition` returns the previous one. You might have to replace calls to `.argument_definition` with `.previous_argument_definition` for compatibility. #2226

### New features

- Accept a `subscription_scope` configuration in Subscription classes #2297
- Add a `disable_introspection_entry_points` configuration in Schema classes #2327
- Add `Analysis::AST::Visitor#argument_definition` which returns the _current_ argument definition, `#previous_argument_definition` returns the _previous_ one  #2226
- Run CI on Ruby 2.6 #2328
- Autogenerate base field class #2216
- Add timeout support with interpreter #2220

### Bug fixes

- Fix Stack overflow when calling `.to_json` on input objects #2343
- Fix off-by-one error with hasNextPage and ArrayConnections #2349
- Fix GraphQL-Pro operation store compatibility #2350
- Fix class-based transformer when multiple mutations are in one file #2309
- Use `default_graphql_name` for Edge classes #2224
- Support nested `loads:` with input objects #2323
- Support `max_complexity` with multiplex & AST analysis #2306

## 1.9.6 (23 May 2019)

### Bug fixes

- Backport `String#-@` for Ruby 2.2 support #2305

## 1.9.5 (22 May 2019)

### New features

- Support `rescue_from` returning `GraphQL::ExecutionError` #2140
- Accept `context:` in `Schema.validate` #2256
- Include `query:` in interpreter tracing for `execute_field` and `execute_field_lazy` #2236
- Add `Types::JSON` #2227
- Add `null:` option to `BaseEdge.node_type` #2249

### Bug fixes

- Fix Ruby 2.2 compatibility #2302
- Distinguish aliased selections in lookahead #2266
- Properly show list enum default values in introspection #2263
- Performance improvements: #2289, #2244, #2258, #2257, #2240
- Don't recursively unwrap inputs for RelayClassicMutation #2236
- Fix `Schema::Field#scoped?` when no return type #2255
- Properly forward more authorization errors  #2165
- Raise `ParseError` for `.parse(nil)` #2238

## 1.9.4 (5 Apr 2019)

### Breaking Changes

- `GraphQL::Schema::Resolver::LoadApplicationObjectFailedError` was renamed to `GraphQL::LoadApplicationObjectFailedError`. (This will only break if you're referencing the class by name and running Ruby 2.5+) #2080

### New features

- Add `Types::BigInt` #2150
- Add auto-loading arguments support in Input Object types #2080
- Add analytics tag to Datadog tracing #2154

### Bug fixes

- Fix `Query#execute` when no explicit query string is passed in #2142
- Fix when a root type returns nil because unauthorized #2144
- Fix tracing `node` by threading `owner:` through field tracing #2156
- Fix interpreter handling of exceptions raised during argument preparation #2198
- Fix ActionCableLink when there are errors but no data #2176
- Provide empty hash as default option for field resolvers #2189
- Prevent argument names from overwriting Arguments methods #2171
- Include array indices in error paths #2162
- Handle non-node arrays in AST visitor #2161

## 1.9.3 (20 Feb 2019)

### Bug fixes

- Fix `Schema::Subscription` when it has no arguments #2135
- Don't try to scope `nil`, just skip scoping altogether #2134
- Fix when a root `.authorized?` returns `false` and there's no `root_value` #2136
- Fix platform tracing with interpreter & introspection #2137
- Support root Subscription types with name other than `Subscription` #2102
- Fix nested list-type input object nullability validation #2123

## 1.9.2 (15 Feb 2019)

### Bug fixes

- Properly support connection fields with resolve procs #2115

## 1.9.1 (14 Feb 2019)

### Bug fixes

- Properly pass errors to Resolver `load_application_object_failed` methods #2110

## 1.9.0 (13 Feb 2019)

### Breaking Changes

- AST nodes are immutable. To modify a parsed GraphQL query, see `GraphQL::Language::Visitor` for its mutation API, which builds a new AST with the specified mutations applied. #1338, #1740
- Cursors use urlsafe Base64. This won't break your clients (it's backwards-compatible), but it might break your tests, so it's listed here. #1698
- Add `field(..., resolver_method:)` for when GraphQL-Ruby should call a method _other than_ the one whose name matches the field name (#1961). This means that if you're using `method:` to call a different method _on the Schema::Object subclass_, you should update that configuration to `resolver_method:`. (`method:` is still used to call a different method on the _underlying application object_.)
- `Int` type now applies boundaries as [described in the spec](https://facebook.github.io/graphql/June2018/#sec-Int) #2101. To preserve the previous, unbounded behavior, handle the error in your schema's `.type_error(err, ctx)` hook, for example:

  ```ruby
  class MySchema < GraphQL::Schema
    def self.type_error(err, ctx)
      if err.is_a?(GraphQL::IntegerEncodingError)
        # Preserve the previous unbounded behavior
        # by returning the out-of-bounds value
        err.integer_value
      else
        super
      end
    end
  end
  ```

- `field(...)` configurations don't create implicit method definitions (#1961). If one resolver method depended on the implicitly-created method from another field, you'll have to refactor that call or manually add a `def ...` for that field.
- Calling `super` in a field method doesn't work anymore (#1961)
- Error `"problems"` are now in `"extensions" : { "problems": ... }` #2077
- Change schema default to `error_bubbling false` #2069

### New Features

- Add class-based subscriptions with `GraphQL::Schema::Subscription` #1930
- Add `GraphQL::Execution::Interpreter` (#1394) and `GraphQL::Analysis::AST` (#1824) which together cut GraphQL overhead by half (time and memory)
- Add `Schema.unauthorized_field(err)` for when `Field#authorized?` checks fail (#1994)
- Add class-based custom directives for the interpreter (#2055)
- Add `Schema::FieldExtension` for customizing field execution with class-based fields #1795
- Add `Query#lookahead` for root-level selection info #1931
- Validation errors have `"extensions": { ... }` which includes metadata about that error #1970

### Bug fixes

- Fix list-type arguments passed with a single value #2085
- Support `false` as an Enum value #2050
- Support `hash_key:` fields when the key isn't a valid Ruby method name #2016

## 1.8.15 (13 Feb 2019)

### Bug fixes

- Fix unwrapping inputobject types when turning arguments to hashes #2094
- Support lazy objects from `.resolve_type` hooks #2108

## 1.8.14 (9 Feb 2019)

### Bug Fixes

- Fix single-item list inputs that aren't passed as lists #2095

## 1.8.13 (4 Jan 2019)

### Bug fixes

- Fix regression in block string parsing #2032

## 1.8.12 (3 Jan 2019)

### Breaking changes

- When an input object's argument has a validation error, that error is reported on the _argument_ instead of its parent input object. #2013

### New features

- Add `error_bubbling false` Schema configuration for nicer validation of compound inputs #2013
- Print descriptions as block strings in SDL #2011
- Improve string-to-constant resolution #1810
- Add `Query::Context#to_hash` for splatting #1955
- Add `#dig` to `Schema::InputObject` and `Query::Arguments` #1968
- Add `.*_execution_strategy` methods to class-based schemas #1914
- Accept multiple errors when adding `.rescue_from` handlers #1991

### Bug fixes

- Fix scalar tracing in NewRelic and Skylight #1954
- Fix lexer for multiple block strings #1937
- Add `unscope(:order)` when counting relations #1911
- Improve build-from-definition error message #1998
- Fix regression in legacy compat #2000

## 1.8.11 (16 Oct 2018)

### New features

- `extras: [:lookahead]` injects a `GraphQL::Execution::Lookahead`

### Bug fixes

- Fix type printing in Printer #1902
- Rescue `GraphQL::ExecutionError` in `.before_query` hooks #1898
- Properly load default values that are lists of input objects from the IDL #1874

## 1.8.10 (21 Sep 2018)

### Bug fixes

- When using `loads:` with a nullable mutation input field, allow `null` values to be provided. #1851
- When an invalid Base64 encoded cursor is provided, raise a `GraphQL::ExecutionError` instead of `ArgumentError`. #1855
- Fix an issue with `extras: [:path]` would use the field's `path` instead of the `context`. #1859

### New features

- Add scalar type generator `rails g graphql:scalar` #1847
- Add `#dig` method to `Query::Context` #1861

## 1.8.9 (13 Sep 2018)

### Breaking changes

- When `field ... ` is called with a block and the block has one argument, the field is yielded, but `self` inside the block is _not_ changed to the field. #1843

### New features

- `extras: [...]` can inject values from the field instance #1808
- Add `ISO8601DateTime.time_precision` for customization #1845
- Fix input objects with default values of enum #1827
- `Schema.sync_lazy(value)` hook for intercepting lazy-resolved objects #1784

### Bug fixes

- When a field block is provided with an arity of `1`, yield the field #1843

## 1.8.8 (27 Aug 2018)

### Bug fixes

- When using `RelayClassicMutation`, `client_mutation_id` will no longer be passed to `authorized?` method #1771
- Fix issue in schema upgrader script which would cause `.to_non_null_type` calls in type definition to be ignored #1783
- Ensure enum values respond to `graphql_name` #1792
- Fix infinite resolution bug that could occur when an exception not inheriting from `StandardError` is thrown #1804

### New features

- Add `#path` method to schema members #1766
- Add `as:` argument to allow overriding the name of the argument when using `loads:` #1773
- Add support for list of IDs when using `loads:` in an argument definition #1797

## 1.8.7 (9 Aug 2018)

### Breaking changes

- Some mutation authorization hooks added in 1.8.5 were changed, see #1736 and #1737. Roughly:

  - `before_prepare` was changed to `#ready?`
  - `validate_*` hooks were replaced with a single `#authorized?` method

### Bug fixes

- Argument default values include nested default values #1728
- Clean up duplciate method defs #1739

### New features

- Built-in support for Mongoid 5, 6, 7 #1754
- Mutation `#ready?` and `#authorized?` may halt flow and/or return data #1736, #1737
- Add `.scope_items(items, ctx)` hook for filtering lists
- Add `#default_graphql_name` for overriding default logic #1729
- Add `#add_argument` for building schemas #1732
- Cursors are decoded using `urlsafe_decode64` to future-proof for urlsafe cursors #1748

## 1.8.6 (31 July 2018)

### Breaking changes

- Only allow Objects to implement actual Interfaces #1715. Use `include` instead for plain Ruby modules.
- Revert extending interface methods onto Objects #1716. If you were taking advantage of this feature, you can create a plain Ruby module with the functionality and include it in both the interface and object.

### Deprecations

### New features

- Support string descriptions (from June 2018 GraphQL spec) #1725
- Add some accessors to Schema members #1722
- Yield argument for definition block with arity of one #1714
- Yield field for definition blocks with arity of one #1712
- Support grouping by "endpoint" with skylight instrumentation #1663
- Validation: Don't traverse irep if no handlers are registered #1696
- Add `nodes_field` option to `edge_type` to hide nodes field #1693
- Add `GraphQL::Types::ISO8601DateTime` to documentation #1694
- Conditional Analyzers #1690
- Improve error messages in `ActionCableSubscriptions` #1675
- Add Prometheus tracing #1672
- Add `map` to `InputObject` #1669

### Bug fixes

- Improve the mutation generator #1718
- Fix method inheritance for interfaces #1709
- Fix Interface inheritance chain #1686
- Fix require in `tracing.rb` #1685
- Remove delegate for `FieldResolutionContext#schema` #1682
- Remove duplicated `object_class` method #1667

## 1.8.5 (10 July 2018)

### Breaking changes

- GraphQL validation errors now include `"filename"` if the parsed document had a `filename` #1618

### Deprecations

- `TypeKind#resolves?` is deprecated in favor of `TypeKind#abstract?` #1619

### New features

- Add Mutation loading/authorization system #1609
- Interface `definition_methods` are inherited by object type classes #1635
- include `"filename"` in GraphQL errors if the parsed document has a filename #1618
- Add `Schema::InputObject#empty?` #1651
- require `ISO8601DateTime` by default #1660
- Support `extend` in the parser #1620
- Improve generator to have nicer error handling in development

### Bug fixes

- Fix `@skip`/`@include` with default value of `false` #1617
- Fix lists of abstract types with promises #1613
- Don't check the type of `nil` when it's in a list #1610
- Fix NoMethodError when `variables: nil` is passed to `execute(...)` #1661
- Objects returned from `Schema.unauthorized_objects` are properly wrapped by their type proxies #1662

## 1.8.4 (21 June 2018)

### New features

- Add class-based definitions for Relay types #1568
- Add a built-in auth system #1494

### Bug fixes

- Properly rescue coercion errors in variable values #1602

## 1.8.3 (14 June 2018)

### New features

- Add an ISO 8601 DateTime scalar: `Types::ISO8601DateTime`. #1566
- Use classes under the hood for built-in scalars. These are now accessible via `Types::` namespace. #1565
- Add `possible_types` helpers to abstract types #1580

### Bug fixes

- Fix `Language::Visitor` when visiting `InputObjectTypeDefinition` nodes to include child `Directive` nodes. #1584
- Fix an issue preventing proper subclassing of `TimeoutMiddleware`. #1579
- Fix `graphql:interface` generator such that it generates working code. #1577
- Update the description of auto-generated `before` and `after` arguments to better describe their input type. #1572
- Add `Language::Nodes::DirectiveLocation` AST node to represent directive locations in directive definitions. #1564

## 1.8.2 (6 June 2018)

### Breaking changes

- `Schema::InputObject#to_h` recursively transforms hashes to underscorized, symbolized keys. #1555

### New features

- Generators create class-based types #1562
- `Schema::InputObject#to_h` returns a underscorized, symbolized hash #1555

### Bug fixes

- Support `default_mask` in class-based schemas #1563
- Fix null propagation for list types #1558
- Validate unique arguments in queries #1557
- Fix `RelayClassicMutation`s with no arguments #1543

## 1.8.1 (1 June 2018)

### Breaking changes

- When filtering items out of a schema, Unions will now be hidden if their possible types are all hidden or if all fields returning it are hidden. #1515

### New features

- `GraphQL::ExecutionError.new` accepts an `extensions:` option which will be merged into the `"extensions"` key in that error's JSON #1552

### Bug fixes

- When filtering items out of a schema, Unions will now be hidden if their possible types are all hidden or if all fields returning it are hidden. #1515
- Require that fields returning interfaces have selections made on them #1551
- Correctly mark introspection types and fields as `introspection?` #1535
- Remove unused introspection objects #1534
- use `object`/`context` in the upgrader instead of `@object`/`@context` #1529
- (Development) Don't require mongodb for non-mongo tests #1548
- Track position of union member nodes in the parser #1541

## 1.8.0 (17 May 2018)

`1.8.0` has been in prerelease for 6 months. See the prerelease changelog for change-by-change details. Here's a high-level changelog, followed by a detailed list of changes since the last prerelease.

### High-level changes

#### Breaking Changes

- GraphQL-Ruby is not tested on Ruby 2.1. #1070 Because Ruby 2.1 doesn't garbage collect Symbols, it's possible that GraphQL-Ruby will introduce a OOM vulnerability where unique symbols are dynamically created, for example, turning user input into Symbols. No instances of this are known in GraphQL-Ruby ... yet!
- `GraphQL::Delegate`, a duplicate of Ruby's `Forwardable`, was removed. Use `Forwardable` instead, and update your Ruby if you're on `2.4.0`, due to a performance regression in `Forwardable` in that version.
- `MySchema.subscriptions.trigger` asserts that its inputs are valid arguments #1400. So if you were previously passing invalid options there, you'll get an error. Remove those options.

#### New Features

- A new class-based API for schema definition. The old API is completely supported, but the new one is much nicer to use. If you migrate, some schema extensions may require a bit of extra work.
- Built-in support for Mongoid-backed Relay connections
- `.execute(variables: ...)` and `subscriptions.trigger` both accept Symbol-keyed hashes
- Lots of other small things around SDL parsing, tracing, runtime ... everything. Read the details below for a full list.

#### Bug Fixes

- Many, many bug fixes. See the detailed list if you're curious about specific bugs.

### Changes since `1.8.0.pre11`:

#### Breaking Changes

- `GraphQL::Schema::Field#initialize`'s signature changed to accept keywords and a block only. `type:`, `description:` and `name:` were moved to keywords. See `Field.from_options` for how the `field(...)` helper's arguments are merged to go to `Field.new`. #1508

#### New Features

- `Schema::Resolver` is a replacement for `GraphQL::Function` #1472
- Fix subscriptions with class-based schema #1478
- `Tracing::NewRelicTracing` accepts `set_transaction_name:` to use the GraphQL operation name as the NewRelic transaction name #1430

#### Bug fixes

- Backported `accepts_definition`s are inherited #1514
- Fix Schema generator's `resolve_type` method #1481
- Fix constant assignment warnings with interfaces including multiple other interfaces #1465
- InputObject types loaded from SDL have the proper AST node assigned to them #1512

## 1.8.0.pre11 (3 May 2018)

### Breaking changes

- `Schema::Mutation.resolve_mutation` was moved to an instance method; see changes to `Schema::RelayClassicMutation` in #1469 for an example refactor
- `GraphQL::Delegate` was removed, use Ruby's `Forwardable` instead (warning: bad performance on Ruby 2.4.0)
- `GraphQL::Schema::Interface` is a module, not a class #1372. To refactor, use a base module instead of a base class:

  ```ruby
  module BaseInterface
    include GraphQL::Schema::Interface
  end
  ```

  And include that in your interface types:

  ```ruby
  module Reservable
    include BaseInterface
    field :reservations, ...
  end
  ```

  In object types, no change is required; use `implements` as before:

  ```ruby
  class EventVenue < BaseObject
    implements Reservable
  end
  ```

### New features

- `GraphQL::Schema::Interface` is a module
- Support `prepare:` and `as:` argument options #1469
- First-class support for Mongoid connections #1452
- More type inspection helpers for class-based types #1446
- Field methods may call `super` to get the default behavior #1437
- `variables:` accepts symbol keys #1401
- Reprint any directives which were parsed from SDL #1417
- Support custom JSON scalars #1398
- Subscription `trigger` accepts symbol, underscored arguments and validates their presence #1400
- Mutations accept a `null(true | false)` setting to affect field nullability #1406
- `RescueMiddleware` uses inheritance to match errors #1393
- Resolvers may return a list of errors #1231

### Bug fixes

- Better error for anonymous class names #1459
- Input Objects correctly inherit arguments #1432
- Fix `.subscriptions` for class-based Schemas #1391

## 1.8.0.pre10 (4 Apr 2018)

### New features

- Add `Schema::Mutation` and `Schema::RelayClassicMutation` base classes #1360

### Bug fixes

- Fix using anonymous classes for field types #1358

## 1.8.0.pre9 (19 Mar 2018)

- New version number. (I needed this because I messed up build tooling for 1.8.0.pre8).

## 1.8.0.pre8 (19 Mar 2018)

### New Features

- Backport `accepts_definition` for configurations #1357
- Add `#owner` method to Schema objects
- Add `Interface.orphan_types` config for orphan types #1346
- Add `extras: :execution_errors` for `add_error` #1313
- Accept a block to `Schema::Argument#initialize` #1356

### Bug Fixes

- Support `cursor_encoder` #1357
- Don't double-count lazy/eager field time in Tracing #1321
- Fix camelization to support single leading underscore #1315
- Fix `.resolve_type` for Union and Interface classes #1342
- Apply kwargs before block in `Argument.from_dsl` #1350

## 1.8.0.pre7 (27 Feb 2018)

### New features

- Upgrader improvements #1305
- Support `global_id_field` for interfaces #1299
- Add `camelize: false` #1300
- Add readers for `context`, `object` and `arguments` #1283
- Replace `Schema.method_missing` with explicit whitelist #1265

## 1.8.0.pre6 (1 Feb 2018)

### New features

- Custom enum value classes #1264

### Bug fixes

- Properly print SDL type directives #1255

## 1.8.0.pre5 (1 Feb 2018)

### New features

- Upgrade argument access with the upgrader #1251
- Add `Schema#find(str)` for finding schema members by name #1232

### Bug fixes

- Fix `Schema.max_complexity` #1246
- Support cyclical connections/edges #1253

## 1.8.0.pre4 (18 Jan 2018)

### Breaking changes

- `Type.fields`, `Field.arguments`, `Enum.values` and `InputObject.arguments` return a Hash instead of an Array #1222

### New features

- By default, fields try hash keys which match their name, as either a symbol or a string #1225
- `field do ... end` instance_evals on the Field instance, not a FieldProxy #1227
- `[T, null: true]` creates lists with nullable items #1229
- Upgrader improvements #1223

### Bug fixes

- Don't require `parser` unless the upgrader is run #1218

## 1.8.0.pre3 (12 Jan 2018)

### New Features

- Custom `Context` classes for class-based schemas #1161
- Custom introspection for class-based schemas #1170
- Improvements to upgrader tasks and internals #1151, #1178, #1212
- Allow description inside field blocks #1175

## 1.8.0.pre2 (29 Nov 2017)

### New Features

- Add `rake graphql:upgrade[app/graphql]` for automatic upgrade #1110
- Automatically camelize field names and argument names #1143, #1126
- Improved error message when defining `name` instead of `graphql_name` #1104

### Bug fixes

- Fix list wrapping when value is `nil` #1117
- Fix ArgumentError typo #1098

## 1.8.0.pre1 (14 Nov 2017)

### Breaking changes

- Stop official support for Ruby 2.1 #1070

### New features

- Add class-based schema definition API #1037

## 1.7.14 (4 Apr 2018)

### New features

- Support new IDL spec for `&` for interfaces #1304
- Schema members built from IDL have an `#ast_node` #1367

### Bug fixes

- Fix paging backwards with `hasNextPage` #1319
- Add hint for `orphan_types` in error message #1380
- Use an empty hash for `result` when a query has unhandled errors #1382

## 1.7.13 (28 Feb 2018)

### Bug fixes

- `Schema#as_json` returns a hash, not a `GraphQL::Query::Result` #1288

## 1.7.12 (13 Feb 2018)

### Bug fixes

- `typed_children` should always return a Hash #1278

## 1.7.11 (13 Feb 2018)

### Bug fixes

- Fix compatibility of `irep_node.typed_children` on leaf nodes #1277

## 1.7.10 (13 Feb 2018)

### Breaking Changes

- Empty selections (`{ }`) are invalid in the GraphQL spec, but were previously allowed by graphql-ruby. They now return a parse error. #1268

### Bug fixes

- Fix error when inline fragments are spread on scalars #1268
- Fix printing SDL when types have interfaces and directives #1255

## 1.7.9 (1 Feb 2018)

## New Features

- Support block string inputs #1219

## Bug fixes

- Fix deprecation regression in schema printer #1250
- Fix resource names in DataDog tracing #1208
- Fix passing `context` to multiplex in `Query#result` #1200

## 1.7.8 (11 Jan 2018)

### New features

- Refactor `Schema::Printer` to use `Language::Printer` #1159
- Add `ArgumentValue#default_used?` and `Arguments#default_used?` #1152

### Bug fixes

- Fix Scout Tracing #1187
- Call `#inspect` for `EnumType::UnresolvedValueError` #1179
- Parse empty field sets in IDL parser #1145

## 1.7.7 (29 Nov 2017)

### New features

- `Schema#to_document` returns a `Language::Nodes::Document` #1134
- Add `trace_scalars` and `trace: true|false` to monitoring #1103
- Add `Tracing::DataDogPlatform` monitoring #1129
- Support namespaces in `rails g graphql:function` and `:loader` #1127
- Support `serializer:` option for `ActionCableSubscriptions` #1085

### Bug fixes

- Properly count the column after a closing quote #1136
- Fix default value input objects in `Schema.from_definition` #1135
- Fix `rails destroy graphql:mutation` #1119
- Avoid unneeded query in RelationConnection with Sequel #1101
- Improve & document instrumentation stack behavior #1101

## 1.7.6 (13 Nov 2017)

### Bug fixes

- Serialize symbols in with `GraphQL::Subscriptions::Serialize` #1084

## 1.7.5 (7 Nov 2017)

### Breaking changes

- Rename `Backtrace::InspectResult#inspect` to `#inspect_result` #1022

### New features

- Improved website search with Algolia #934
- Support customized generator directory #1047
- Recursively serialize `GlobalID`-compliant objects in Arrays and hashes #1030
- Add `Subscriptions#build_id` helper #1046
- Add `#non_null?` and `#list?` helper methods to type objects #1054

### Bug fixes

- Fix infinite loop in query instrumentation when error is raised #1074
- Don't try to trace error when it's not raised during execution
- Improve validation of query variable definitions #1073
- Fix Scout tracing module load order #1064

## 1.7.4 (9 Oct 2017)

### Deprecations

- `GraphQL::Tracing.install` is deprecated, use schema-local or query-local tracers instead #996

### New features

- Add monitoring plugins for AppSignal, New Relic, Scout and Skylight #994, #1013
- Custom coercion errors for custom scalars #988
- Extra `options` for `GraphQL::ExecutionError` #1002
- Use `GlobalID` for subscription serialization when available #1004
- Schema- and query-local, threadsafe tracers #996

### Bug fixes

- Accept symbol-keyed arguments to `.trigger` #1009

## 1.7.3 (20 Sept 2017)

### Bug fixes

- Fix arguments on `Query.__type` field #978
- Fix `Relay::Edge` objects in `Backtrace` tables #975

## 1.7.2 (20 Sept 2017)

### Bug fixes

- Correctly skip connections that return `ctx.skip` #972

## 1.7.1 (18 Sept 2017)

### Bug fixes

- Properly release changes from 1.7.0

## 1.7.0 (18 Sept 2017)

### Breaking changes

- `GraphQL::Result` is the returned from GraphQL execution. #898 `Schema#execute` and `Query#result` both return a `GraphQL::Result`. It implements Hash-like methods to preserve compatibility.

### New features

- `puts ctx.backtrace` prints out a GraphQL backtrace table #946
- `GraphQL::Backtrace.enable` wraps unhandled errors with GraphQL backtraces #946
- `GraphQL::Relay::ConnectionType.bidrectional_pagination = true` turns on _true_ bi-directional pagination checks for `hasNextPage`/`hasPreviousPage` fields. This will become the default behavior in a future version. #960
- Field arguments may be accessed as methods on the `args` object. This is an alternative to `#[]` syntax which provides did-you-mean behavior instead of returning `nil` on a typo. #924 For example:

  ```ruby
  # using hash syntax:
  args[:limit]    # => 10
  args[:limittt]  # => nil
  # using method syntax:
  args.limit      # => 10
  args.limittt    # => NoMethodError
  ```

  The old syntax is _not_ deprecated.

- Improvements to schema filters #919
  - If a type is not referenced by anything, it's hidden
  - If a type is an abstract type, but has no visible members, it's hidden

- `GraphQL::Argument.define` builds re-usable arguments #948
- `GraphQL::Subscriptions` provides hooks for subscription platforms #672
- `GraphQL::Subscriptions::ActionCableSubscriptions` implements subscriptions over ActionCable #672
- More runtime values are accessble from a `ctx` object #923 :
  - `ctx.parent` returns the `ctx` from the parent field
  - `ctx.object` returns the current `obj` for that field
  - `ctx.value` returns the resolved GraphQL value for that field

  These can be used together, for example, `ctx.parent.object` to get the parent object.
- `GraphQL::Tracing` provides more hooks into gem internals for performance monitoring #917
- `GraphQL::Result` provides access to the original `query` and `context` after executing a query #898

### Bug fixes

- Prevent passing _both_ query string and parsed document to `Schema#execute` #957
- Prevent invalid names for types #947

## 1.6.8 (8 Sept 2017)

### Breaking changes

- Validate against EnumType value names to match `/^[_a-zA-Z][_a-zA-Z0-9]*$/` #915

### New features

- Use stdlib `forwardable` when it's not Ruby 2.4.0 #926
- Improve `UnresolvedTypeError` message #928
- Add a default field to the Rails generated mutation type #922

### Bug fixes

- Find types via directive arguments when traversing the schema #944
- Assign `#connection?` when building a schema from IDL #941
- Initialize `@edge_class` to `nil` #942
- Disallow invalid enum values #915
- Disallow doubly-nested non-null types #916
- Fix `Query#selected_operation_name` when no selections are present #899
- Fix needless `COUNT` query for `hasNextPage` #906
- Fix negative offset with `last` argument #907
- Fix line/col for `ArgumentsAreDefined` validation #890
- Fix Sequel error when limit is `0` #892

## 1.6.7 (11 Aug 2017)

### New features

- Add `GraphQL.parse_file` and `AbstractNode#filename` #873
- Support `.graphql` filepaths with `Schema.from_definition` #872

### Bug fixes

- Fix variable usage inside non-null list #888
- Fix unqualified usage of ActiveRecord::Relation #885
- Fix `FieldsWillMerge` handling of equivalent input objects
- Fix to call `prepare:` on nested input types

## 1.6.6 (14 Jul 2017)

### New features

- Validate `graphql-pro` downloads with `rake graphql:pro:validate[$VERSION]` #846

### Bug fixes

- Remove usage of Rails-only `Array.wrap` #840
- Fix `RelationConnection` to count properly when relation contains an alias #838
- Print name of Enum type when a duplicate value is added #843

## 1.6.5 (13 Jul 2017)

### Breaking changes

- `Schema#types[](type_name)` returns `nil` when there's no type named `type_name` (it used to raise `RuntimeError`). To get an error for missing types, use `.fetch` instead, for example:

  ```ruby
  # Old way:
  MySchema.types[type_name]       # => may raise RuntimeError
  # New way:
  MySchema.types.fetch(type_name) # => may raise KeyError
  ```

- Schema build steps happen in one pass instead of two passes #819 . This means that `instrument(:field)` hooks may not access `Schema#types`, `Schema#possible_types` or `Schema#get_field`, since the underlying data hasn't been prepared yet. There's not really a clear upgrade path here. It's a bit of a mess. If you're affected by this, feel free to open an issue and we'll try to find something that works!

### Deprecations

- `Schema#resolve_type` is now called with `(abstract_type, obj, ctx)` instead of `(obj, ctx)` #834 . To update, add an unused parameter to the beginning of your `resolve_type` hook:

  ```ruby
  MySchema = GraphQL::Schema.define do
    # Old way:
    resolve_type ->(obj, ctx) { ... }
    # New way:
    resolve_type ->(type, obj, ctx) { ... }
  end
  ```

### New features

- `rails g graphql:mutation` will add Mutation boilerplate if it wasn't added already #812
- `InterfaceType` and `UnionType` both accept `resolve_type ->(obj, ctx) { ... }` functions for type-specific resolution. This function takes precedence over `Schema#resolve_type` #829 #834
- `Schema#resolve_type` is called with three arguments, `(abstract_type, obj, ctx)`, so you can distinguish object type based on interface or union.
- `Query#operation_name=` may be assigned during query instrumentation #833
- `query.context.add_error(err)` may be used to add query-level errors #833

### Bug fixes

- `argument(...)` DSL accepts custom keywords #809
- Use single-query `max_complexity` overrides #812
- Return a client error when `InputObjectType` receives an array as input #803
- Properly handle raised errors in `prepare` functions #805
- Fix using `as` and `prepare` in `argument do ... end` blocks #817
- When types are added to the schema with `instrument(:field, ...)`, make sure they're in `Schema#types` #819
- Raise an error when duplicate `EnumValue` is created #831
- Properly resolve all query levels breadth-first when using `lazy_resolve` #835
- Fix tests to run on PostgresQL; Run CI on PostgresQL #814
- When no query string is present, return a client error instead of raising `ArgumentError` #833
- Properly validate lists containing variables #824

## 1.6.4 (20 Jun 2017)

### New features

- `Schema.to_definition` sorts fields and arguments alphabetically #775
- `validate: false` skips static validations in query execution #790

### Bug fixes

- `graphql:install` adds `operation_name: params[:operationName]` #786
- `graphql:install` skips `graphiql-rails` for API-only apps #772
- `SerialExecution` calls `.is_a?(Skip)` to avoid user-defined `#==` methods #794
- `prepare:` functions which return `ExecutionError` are properly handled when default values are present #801

## 1.6.3 (7 Jun 2017)

### Bug fixes

- Run multiplex instrumentation when running a single query with a legacy execution strategy #766
- Check _each_ strategy when looking for overridden execution strategy #765
- Correctly wrap `Method`s with BackwardsCompatibility #763
- Various performance improvements #764
- Don't call `#==(other)` on user-provided objects (use `.is_a?` instead) #761
- Support lazy object from custom connection `#edge_nodes` #762
- If a lazy field returns an invalid null, stop evaluating its siblings #767

## 1.6.2 (2 Jun 2017)

### New features

- `Schema.define { default_max_page_size(...) }` provides a Connection `max_page_size` when no other is provided #752
- `Schema#get_field(type, field)` accepts a string type name #756
- `Schema.define { rescue_from(...) }` accepts multiple error classes for the handler #758

### Bug fixes

- Use `*_execution_strategy` when executing a single query (doesn't support `Schema#multiplex`) #755
- Fix NameError when `ActiveRecord` isn't loaded #747
- Fix `Query#mutation?` etc to support lazily-loaded AST #754

## 1.6.1 (28 May 2017)

### New Features

- `Query#selected_operation_name` returns the operation to execute, even if it was inferred (not provided as `operation_name:`) #746

### Bug fixes

- Return `nil` from `Query#operation_name` if no `operation_name:` was provided #746

## 1.6.0 (27 May 2017)

### Breaking changes

- `InternalRepresentation::Node#return_type` will now return the wrapping type. Use `return_type.unwrap` to access the old value #704
- `instrument(:query, ...)` instrumenters are applied as a stack instead of a queue #735. If you depend on queue-based behavior, move your `before_query` and `after_query` hooks to separate instrumenters.
- In a `Relay::Mutation`, Raising or returning a `GraphQL::Execution` will nullify the mutation field, not the field's children. #731
- `args.to_h` returns a slightly different hash #714
  - keys are always `String`s
  - if an argument is aliased with `as:`, the alias is used as the key
- `InternalRepresentation::Node#return_type` includes the original "wrapper" types (non-null or list types), call `.unwrap` to get the inner type #20

  ```ruby
  # before
  irep_node.return_type
  # after
  irep_node.return_type.unwrap
  ```

### Deprecations

- Argument `prepare` functions which take one argument are deprecated #730

  ```ruby
  # before
  argument :id, !types.ID, prepare: ->(val) { ... }
  # after
  argument :id, !types.ID, prepare: ->(val, ctx) { ... }
  ```

### New features

- `Schema#multiplex(queries)` runs multiple queries concurrently #691
- `GraphQL::RakeTask` supports dumping the schema to IDL or JSON #687
- Improved support for `Schema.from_definition` #699 :
  - Custom scalars are supported with `coerce_input` and `coerce_result` functions
  - `resolve_type` function will be used for abstract types
  - Default resolve behavior is to check `obj` for a method and call it with 0, 1, or 2 arguments.
- `ctx.skip` may be returned from field resolve functions to exclude the field from the response entirely #688
- `instrument(:field, ..., after_built_ins: true)` to apply field instrumentation after Relay wrappers #740
- Argument `prepare` functions are invoked with `(val, ctx)` (previously, it was only `(val)`) #730
- `args.to_h` returns stringified, aliased arguments #714
- `ctx.namespace(:my_namespace)` provides namespaced key-value storage #689
- `GraphQL::Query` can be initialized without a query_string; it can be added after initialization #710
- Improved filter support #713
  - `Schema.execute(only:, except:)` accept a callable _or_ an array of callables (multiple filters)
  - Filters can be added to a query via `Query#merge_filters(only:, except:)`. You can add a filter to every query by merging it in during query instrumentation.

### Bug fixes

- Correctly apply cursors and `max_page_size` in `Relay::RelationConnection` and `Relay::ArrayConnection` #728
- Nullify a mutation field when it raises or returns an error #731

## 1.5.14 (27 May 2017)

### New features

- `UniqueWithinType` Relay ID generator supports `-` in the ID #742
- `assign_metadata_key` assigns `true` when the definition method is called without arguments #724
- Improved lexer performance #737

### Bug fixes

- Assign proper `parent` when a `connection` resolve returns a promise #736

## 1.5.13 (11 May 2017)

- Fix raising `ExecutionError` inside mutation resolve functions (it nullifies the field) #722

## 1.5.12 (9 May 2017)

- Fix returning `nil` from connection resolve functions (now they become `null`) #719
- Fix duplicate AST nodes when merging fragments #721

## 1.5.11 (8 May 2017)

### New features

- `Schema.from_definition` accepts a `parser:` option (to work around lack of schema parser in `graphql-libgraphqlparser`) #712
- `Query#internal_representation` exposes an `InternalRepresentation::Document` #701
- Update generator usage of `graphql-batch` #697

### Bug fixes

- Handle fragments with the same name as operations #706
- Fix type generator: ensure type name is camelized #718
- Fix `Query#operation_name` to return the operation name #707
- Fix pretty-print of non-null & list types #705
- Fix single input objects passed to list-type arguments #716

## 1.5.10 (25 Apr 2017)

### New features

- Support Rails 5.1 #693
- Fall back to `String#encode` for non-UTF-8/non-ASCII strings #676

### Bug Fixes

- Correctly apply `Relay::Mutation`'s `return_field ... property:`  argument #692
- Handle Rails 5.1's `ActionController::Parameters` #693

## 1.5.9 (19 Apr 2017)

### Bug Fixes

- Include instrumentation-related changes in introspection result #681

## 1.5.8 (18 Apr 2017)

### New features

- Use Relay PageInfo descriptions from graphql-js #673

### Bug Fixes

- Allow fields with different arguments when fragments are included within inline fragments of non-overlapping types #680
- Run `lazy_resolve` instrumentation for `connection` fields #679

## 1.5.7 (14 Apr 2017)

### Bug fixes

- `InternalRepresentation::Node#definition` returns `nil` instead of raising NoMethodError for operation fields #675
- `Field#function` is properly populated for fields derived from `GraphQL::Function`s #674

## 1.5.6 (9 Apr 2017)

## Breaking Changes

- Returned strings which aren't encoded as UTF-8 or ASCII will raise `GraphQL::StringEncodingError` instead of becoming `nil` #661

  To preserve the previous behavior, Implement `Schema#type_error` to return `nil` for this error, eg:

  ```ruby
  GraphQL::Schema.define do
    type_error ->(err, ctx) {
      case err
      # ...
      when GraphQL::StringEncodingError
        nil
      end
    }
  ```

- `coerce_non_null_input` and `validate_non_null_input` are private #667

## Deprecations

- One-argument `coerce_input` and `coerce_result` functions for custom scalars are deprecated. #667 Those functions now accept a second argument, `ctx`.

  ```ruby
  # From
  ->(val) { val.to_i }
  # To:
  ->(val, ctx) { val.to_i }
  ```

- Calling `coerce_result`, `coerce_input`, `valid_input?` or `validate_input` without a `ctx` is deprecated. #667 Use `coerce_isolated_result` `coerce_isolated_input`, `valid_isolated_input?`, `validate_input` to explicitly bypass `ctx`.

## New Features

- Include `#types` in `GraphQL::Function` #654
- Accept `prepare:` function for arguments #646
- Scalar coerce functions receive `ctx` #667

## Bug Fixes

- Properly apply default values of `false` #658
- Fix application of argument options in `GraphQL::Relay::Mutation` #660
- Support concurrent-ruby `>1.0.0` #663
- Only raise schema validation errors on `#execute` to avoid messing with Rails constant loading #665

## 1.5.5 (31 Mar 2017)

### Bug Fixes

- Improve threadsafety of `lazy_resolve` cache, use `Concurrent::Map` if it's available #631
- Properly handle unexpeced input objects #638
- Handle errors during definition by preseriving the definition #632
- Fix `nil` input for nullable list types #637, #639
- Handle invalid schema IDL with a validation error #647
- Properly serialize input object default values #635
- Fix `as:` on mutation `input_field` #650
- Fix null propagation for `nil` members of non-null list types #649

## 1.5.4 (22 Mar 2017)

### Breaking Changes

- Stop supporting deprecated one-argument schema masks #616

### Bug Fixes

- Return a client error for unknown variable types when default value is provided or when directives are present #627
- Fix validation performance regression on nested abstract fragment conditions #622, #624
- Put back `InternalRepresentation::Node#parent` and fix it for fragment fields #621
- Ensure enum names are strings #619

## 1.5.3 (20 Mar 2017)

### Bug Fixes

- Fix infinite loop triggered by user input. #620 This query would cause an infinite loop:

  ```graphql
  query { ...frag }
  fragment frag on Query { __typename }
  fragment frag on Query { ...frag }
  ```

- Validate fragment name uniqueness #618

## 1.5.2 (16 Mar 2017)

### Breaking Changes

- Parse errors are no longer raised to the application. #607 Instead, they're returned to the client in the `"errors"` key. To preserve the previous behavior, you can implement `Schema#parse_error` to raise the error:

  ```ruby
  MySchema = GraphQL::Schema.define do
    # ...
    parse_error ->(err, ctx) { raise(err) }
  end
  ```

### New Features

- Add `graphq:enum` generator #611
- Parse errors are returned to the client instead of raised #607

### Bug Fixes

- Handle negative cursor pagination args as `0` #612
- Properly handle returned `GraphQL::ExecutionError`s from connection resolves #610
- Properly handle invalid nulls in lazy scalar fields #609
- Properly handle invalid input objects passed to enum arguments #604
- Fix introspection response of enum default values #605
- Allow `Schema.from_definition` default resolver hashes to have defaults #608

## 1.5.1 (12 Mar 2017)

### Bug fixes

- Fix rewrite performance regressions from 1.5.0 #599
- Remove unused `GraphQL::Execution::Lazy` initialization API #597

## 1.5.0 (10 Mar 2017), yanked

### Breaking changes

- _Only_ UTF-8-encoded strings will be returned by `String` fields. Strings with other encodings (or objects whose `#to_s` method returns a string with a different encoding) will return `nil` instead of that string. #517

  To opt into the _previous_ behavior, you can modify `GraphQL::STRING_TYPE`:

  ```ruby
  # app/graphql/my_schema.rb
  # Restore previous string behavior:
  GraphQL::STRING_TYPE.coerce_result = ->(value) { value.to_s }

  MySchema = GraphQL::Schema.define { ... }
  ```

- Substantial changes to the internal query representation (#512, #536). Query analyzers may notice some changes:
  - Nodes skipped by directives are not visited
  - Nodes are always on object types, so `Node#owner_type` always returns an object type. (Interfaces and Unions are replaced with concrete object types which are valid in the current scope.)

  See [changes to `Analysis::QueryComplexity`](https://github.com/rmosolgo/graphql-ruby/compare/v1.4.5...v1.5.0#diff-8ff2cdf0fec46dfaab02363664d0d201) for an example migration. Here are some other specific changes:

  - Nodes are tracked on object types only, not interface or union types
  - Deprecated, buggy `Node#children` and `Node#path` were removed
  - Buggy `#included` was removed
  - Nodes excluded by directives are entirely absent from the rewritten tree
  - Internal `InternalRepresentation::Selection` was removed (no longer needed)
  - `Node#spreads` was replaced by `Node#ast_spreads` which returns a Set

### New features

- `Schema#validate` returns a list of errors for a query string #513
- `implements ...` adds interfaces to object types _without_ inherit-by-default #548, #574
- `GraphQL::Relay::RangeAdd` for implementing `RANGE_ADD` mutations #587
- `use ...` definition method for plugins #565
- Rails generators #521, #580
- `GraphQL::Function` for reusable resolve behavior with arguments & return type #545
- Support for Ruby 2.4 #475
- Relay `node` & `nodes` field can be extended with a custom block #552
- Performance improvements:
  - Resolve fragments only once when validating #504
  - Reuse `Arguments` objects #500
  - Skip needless `FieldResult`s #482
  - Remove overhead from `ensure_defined` #483
  - Benchmark & Profile tasks for gem maintenance #520, #579
  - Fetch `has_next_page` while fetching items in `RelationConnection` #556
  - Merge selections on concrete object types ahead of time #512
- Support runnable schemas with `Schema.from_definition` #567, #584

### Bug fixes

- Support different arguments on non-overlapping typed fragments #512
- Don't include children of `@skip`ped nodes when parallel branches are not skipped #536
- Fix offset in ArrayConnection when it's larger than the array #571
- Add missing `frozen_string_literal` comments #589

## 1.4.5 (6 Mar 2017)

### Bug Fixes

- When an operation name is provided but no such operation is present, return an error (instead of executing the first operation) #563
- Require unique operation names #563
- Require selections on root type #563
- If a non-null field returns `null`, don't resolve any more sibling fields. #575

## 1.4.4 (17 Feb 2017)

### New features

- `Relay::Node.field` and `Relay::Node.plural_field` accept a custom `resolve:` argument #550
- `Relay::BaseConnection#context` provides access to the query context #537
- Allow re-assigning `Field#name` #541
- Support `return_interfaces` on `Relay::Mutation`s #533
- `BaseType#to_definition` stringifies the type to IDL #539
- `argument ... as:` can be used to alias an argument inside the resolve function #542

### Bug fixes

- Fix negative offset from cursors on PostgresQL #510
- Fix circular dependency issue on `.connection_type`s #535
- Better error when `Relay::Mutation.resolve` doesn't return a Hash

## 1.4.3 (8 Feb 2017)

### New features

- `GraphQL::Relay::Node.plural_field` finds multiple nodes by UUID #525

### Bug fixes

- Properly handle errors from lazy mutation results #528
- Encode all parsed strings as UTF-8 #516
- Improve error messages #501 #519

## 1.4.2 (23 Jan 2017)

### Bug fixes

- Absent variables aren't present in `args` (_again_!) #494
- Ensure definitions were executed when accessing `Field#resolve_proc` #502 (This could have caused errors when multiple instrumenters modified the same field in the schema.)

## 1.4.1 (16 Jan 2017)

### Bug fixes

- Absent variables aren't present in `args` #479
- Fix grouped ActiveRecord relation with `last` only #476
- `Schema#default_mask` & query `only:`/`except:` are combined, not overriden #485
- Root types can be hidden with dynamic filters #480

## 1.4.0 (8 Jan 2017)

### Breaking changes

### Deprecations

- One-argument schema filters are deprecated. Schema filters are now called with _two_ arguments, `(member, ctx)`. #463 To update, add a second argument to your schema filter.
- The arity of middleware `#call` methods has changed. Instead of `next_middleware` being the last argument, it is passed as a block. To update, call `yield` to continue the middleware chain or use `&next_middleware` to capture `next_middleware` into a local variable.

  ```ruby
  # Previous:
  def call(*args, next_middleware)
    next_middleware.call
  end

  # Current
  def call(*args)
    yield
  end
  # Or
  def call(*args, &next_middleware)
    next_middleware.call
  end
  ```

### New features

- You can add a `nodes` field directly to a connection. #451 That way you can say `{ friends { nodes } }` instead of `{ freinds { edges { node } } }`. Either pass `nodes_field: true` when defining a custom connection type, for example:

  ```ruby
  FriendsConnectionType = FriendType.define_connection(nodes_field: true)
  ```

  Or, set `GraphQL::Relay::ConnectionType.default_nodes_field = true` before defining your schema, for example:

  ```ruby
  GraphQL::Relay::ConnectionType.default_nodes_field = true
  MySchema = GraphQL::Schema.define { ... }
  ```

- Middleware performance was dramatically improved by reducing object allocations. #462 `next_middleware` is now passed as a block. In general, [`yield` is faster than calling a captured block](https://github.com/JuanitoFatas/fast-ruby#proccall-and-block-arguments-vs-yieldcode).
- Improve error messages for wrongly-typed variable values #423
- Cache the value of `resolve_type` per object per query #462
- Pass `ctx` to schema filters #463
- Accept whitelist schema filters as `only:` #463
- Add `Schema#to_definition` which accepts `only:/except:` to filter the schema when printing #463
- Add `Schema#default_mask` as a default `except:` filter #463
- Add reflection methods to types #473
   - `#introspection?` marks built-in introspection types
   - `#default_scalar?` marks built-in scalars
   - `#default_relay?` marks built-in Relay types
   - `#default_directive?` marks built-in directives

### Bug fixes

- Fix ArrayConnection: gracefully handle out-of-bounds cursors #452
- Fix ArrayConnection & RelationConnection: properly handle `last` without `before` #362

## 1.3.0 (8 Dec 2016)

### Deprecations

- As per the spec, `__` prefix is reserved for built-in names only. This is currently deprecated and will be invalid in a future version. #427, #450

### New features

- `Schema#lazy_resolve` allows you to define handlers for a second pass of resolution #386
- `Field#lazy_resolve` can be instrumented to track lazy resolution #429
- `Schema#type_error` allows you to handle `InvalidNullError`s and `UnresolvedTypeErrors` in your own way #416
- `Schema#cursor_encoder` can be specified for transforming cursors from built-in Connection implementations #345
- Schema members `#dup` correctly: they shallowly copy their state into new instances #444
- `Query#provided_variables` is now public #430

### Bug fixes

- Schemas created from JSON or strings with custom scalars can validate queries (although they still can't check if inputs are valid for those custom scalars) #445
- Always use `quirks_mode: true` when serializing values (to support non-stdlib `JSON`s) #449
- Calling `#redefine` on a Schema member copies state outside of previous `#define` blocks (uses `#dup`) #444

## 1.2.6 (1 Dec 2016)

### Bug fixes

- Preserve connection behaviors after `redefine` #421
- Implement `respond_to_missing?` on `DefinedObjectProxy` (which is `self` inside `.define { ... }`) #414

## 1.2.5 (22 Nov 2016)

### Breaking changes

- `Visitor` received some breaking changes, though these are largely-private APIs (#401):
  - Global visitor hooks (`Visitor#enter` and `Visitor#leave`) have been removed
  - Returning `SKIP` from a visitor hook no longer skips sibling nodes

### New features

- `Schema#instrument` may be called outside of `Schema.define` #399
- Validation: assert that directives on a node are unique #409
- `instrument(:query)` hooks are executed even if the query raises an error #412

### Bug fixes

- `Mutation#input_fields` should trigger lazy definition #392
- `ObjectType#connection` doesn't modify the provided `GraphQL::Field` #411
- `Mutation#resolve` may return a `GraphQL::ExecutionError` #405
- `Arguments` can handle nullable arguments passed as `nil` #410

## 1.2.4 (14 Nov 2016)

### Bug fixes

- For invalid enum values, print the enum name in the error message (not a Ruby object dump) #403
- Improve detection of invalid UTF-8 escapes #394

## 1.2.3 (14 Nov 2016)

### Bug fixes

- `Lexer` previous token should be a local variable, not a method attribute #396
- `Arguments` should wrap values according to their type, not their value #398

## 1.2.2 (7 Nov 2016)

### New features

- `Schema.execute` raises an error if `variables:` is a string

### Bug fixes

- Dynamic fields `__schema`, `__type` and `__typename` are properly validated #391

## 1.2.1 (7 Nov 2016)

### Bug fixes

- Implement `Query::Context#strategy` and `FieldResolutionContext#strategy` to support GraphQL::Batch #382

## 1.2.0 (7 Nov 2016)

### Breaking changes

- A breaking change from 1.1.0 was reverted: two-character `"\\u"` _is_ longer treated as the Unicode escape character #372

- Due to the execution bug described below, the internal representation of a query has changed. Although `Node` responds to the same methods, tree is built differently and query analyzers visit it differently. #373, #379

  The difference is in cases like this:

  ```graphql
  outer {
    ... on A { inner1 { inner2 } }
    ... on B { inner1 { inner3 } }
  }
  ```

  Previously, visits would be:

  - `outer`, which has one child:
    - `inner1`, which has two definitions (one on `A`, another on `B`), then visit its two `children`:
      - `inner2` which has one definition (on the return type of `inner1`)
      - `inner3` which has one definition (on the return type of `inner1`)

  This can be wrong for some cases. For example, if `A` and `B` are mutually exclusive (both object types, or union types with no shared members), then `inner2` and `inner3` will never be executed together.

  Now, the visit goes like this:

  - `outer` which has two entries in `typed_children`, one on `A` and another on `B`. Visit each `typed_chidren` branch:
    - `inner1`, then its one `typed_children` branch:
      - `inner2`
    - `inner1`, then its one `typed_children` branch:
      - `inner3`

  As you can see, we visit `inner1` twice, once for each type condition. `inner2` and `inner3` are no longer visited as siblings. Instead they're visited as ... cousins? (They share a grandparent, not a parent.)

  Although `Node#children` is still present, it may not contain all children actually resolved at runtime, since multiple `typed_children` branches could apply to the same runtime type (eg, two branches on interface types can apply to the same object type). To track all children, you have to do some bookkeeping during visitation, see `QueryComplexity` for an example.

  You can see PR #373 for how built-in analyzers were changed to reflect this.

### Deprecations

- `InternalRepresentation::Node#children` and `InternalRepresentation::Node#definitions` are deprecated due to the bug described below and the breaking change described above. Instead, use `InternalRepresentation::Node#typed_children` and `InternalRepresentation::Node#defininition`. #373

### New features

- `null` support for the whole library: as a query literal, variable value, and argument default value. To check for the presence of a nullable, use `Arguments#key?` #369

- `GraphQL::Schema::UniqueWithinType.default_id_separator` may be assigned to a custom value #381

- `Context#add_error(err)` may be used to add a `GraphQL::ExecutionError` to the response's `"errors"` key (and the resolve function can still return a value) #367

- The third argument of `resolve` is now a `FieldResolutionContext`, which behaves just like a `Query::Context`, except that it is not modified during query execution. This means you can capture a reference to that context and access some field-level details after the fact: `#path`, `#ast_node`, `#irep_node`. (Other methods are delegated to the underlying `Query::Context`) #379

- `TimeoutMiddleware`'s second argument is a _proxied_ query object: it's `#context` method returns the `FieldResolutionContext` (see above) for the timed-out field. Other methods are delegated to the underlying `Query` #379

### Bug fixes

- Fix deep selection merging on divergently-typed fragments. #370, #373, #379 Previously, nested selections on different fragments were not distinguished. Consider a case like this:

  ```graphql
  ... on A { inner1 { inner2 } }
  ... on B { inner1 { inner3 } }
  ```

  Previously, an object of type `A` would resolve `inner1`, then the result would receive _both_ `inner2` and `inner3`. The same was true for an object of type `B`.

  Now, those are properly distinguished. An object of type `A` resolves `inner1`, then its result receives `inner2`. An object of type `B` receives `inner1`, then `inner3`.

## 1.1.0 (1 Nov 2016)

### Breaking changes

- Two-character `"\\u"` is no longer treated as the Unicode escape character, only the Unicode escape character `"\u"` is treated that way. (This behavior was a bug, the migration path is to use the Unicode escape character.) #366
- `GraphQL::Language::ParserTests` was removed, use `GraphQL::Compatibility` instead. #366
- Non-null arguments can't be defined with default values, because those values would never be used #361

### New features

- `Schema.from_definition(definition_string)` builds a `GraphQL::Schema` out of a schema definition. #346
- Schema members (types, fields, arguments, enum values) can be hidden on a per-query basis with the `except:` option #300
- `GraphQL::Compatibility` contains `.build_suite` functions for testing user-provided parsers and execution strategies with GraphQL internals. #366
- Schema members respond to `#redefine { ... }` for making shallow copies with extended definitions. #357
- `Schema#instrument` provides an avenue for observing query and field resolution with no overhead.
- Some `SerialExecution` objects were converted to functions, resulting in a modest performance improvement for query resolution.

### Bug fixes

- `NonNullType` and `ListType` have no name (`nil`), as per the spec #355
- Non-null arguments can't be defined with default values, because those values would never be used #361

## 1.0.0 (25 Oct 2016)

### Breaking changes

- `validate: false` option removed from `Schema.execute` (it didn't work anyways) #338
- Some deprecated methods were removed: #349
  - `BaseConnection#object` was removed, use `BaseConnection#nodes`
  - `BaseConnection.connection_for_items` was removed, use `BaseConnection#connection_for_nodes`
  - Two-argument resolve functions for `Relay::Mutation`s are not supported, use three arguments instead: `(root_obj, input, ctx)`
  - `Schema.new` no longer accepts initialization options, use `Schema.define` instead
  - `GraphQL::ObjectType::UnresolvedTypeError` was removed, use `GraphQL::UnresolvedTypeError` instead
- Fragment type conditions should be parsed as `TypeName` nodes, not strings. (Users of `graphql-libgraphqlparser` should update to `1.0.0` of that gem.) #342

### New Features

- Set `ast_node` and `irep_node` on query context before sending it to middleware #348
- Enum values can be extended with `.define` #341

### Bug Fixes

- Use `RelationConnection` for Rails 3 relations (which also extend `Array`) #343
- Fix schema printout when arguments have comments #335

## 0.19.4 (18 Oct 2016)

### Breaking changes

- `Relay::BaseConnection#order` was removed (it always returned `nil`) #313
- In the IDL, Interface names & Union members are parsed as `TypeName` nodes instead of Strings #322

### New features

- Print and parse descriptions in the IDL #305
- Schema roots from IDL are omitted when their names match convention #320
- Don't add `rescue_middleware` to a schema if it's not using `rescue_from` #328
- `Query::Arguments#each_value` yields `Query::Argument::ArgumentValue` instances which contain key, value and argument definition #331

### Bug fixes

- Use `JSON.generate(val, quirks_mode: true)` for compatibility with other JSON implementations #316
- Improvements for compatibility with 1.9.3 branch #315 #314 #313
- Raise a descriptive error when calculating a `cursor` for a node which isn't present in the connection's members #327

## 0.19.3 (13 Oct 2016)

### Breaking Changes

- `GraphQL::Query::Arguments.new` requires `argument_definitions:` of type `{String => GraphQL::Argument }` #304

### Deprecations

- `Relay::Mutation#resolve` has a new signature. #301

  Previously, it was called with two arguments:

  ```ruby
  resolve ->(inputs, ctx) { ... }
  ```

  Now, it's called with three inputs:

  ```ruby
  resolve ->(obj, inputs, ctx) { ... }
  ```

  `obj` is the value of `root_value:` given to `Schema#execute`, as with other root-level fields.

  Two-argument resolvers are still supported, but they are deprecated and will be removed in a future version.

### New features

- `Relay::Mutation` accepts a user-defined `return_type` #310
- `Relay::Mutation#resolve` receives the `root_value` passed to `Schema#execute` #301
- Derived `Relay` objects have descriptions #303

### Bug fixes

- Introspection query is 7 levels deep instead of 3 #308
- Unknown variable types cause validation errors, not runtime errors #310
- `Query::Arguments` doesn't wrap hashes from parsed scalars (fix for user-defined "JSONScalar") #304

## 0.19.2 (6 Oct 2016)

### New features

- If a list entry has a `GraphQL::ExecutionError`, replace the entry with `nil` and return the error #295

### Bug fixes

- Support graphql-batch rescuing `InvalidNullError`s #296
- Schema printer prints Enum names, not Ruby values for enums #297

## 0.19.1 (4 Oct 2016)

### Breaking changes

- Previously-deprecated `InterfaceType#resolve_type` hook has been removed, use `Schema#resolve_type` instead #290

### New features

- Eager-load schemas at definition time, validating types & schema-level hooks #289
- `InvalidNullError`s contain the type & field name that returned null #293
- If an object is resolved with `Schema#resolve_type` and the resulting type is not a member of the expected possible types, raise an error #291

### Bug fixes

- Allow `directive` as field or argument name #288

## 0.19.0 (30 Sep 2016)

### Breaking changes

- `GraphQL::Relay::GlobalNodeIdentification` was removed. Its features were moved to `GraphQL::Schema` or `GraphQL::Relay::Node`. The new hooks support more robust & flexible global IDs. #243

  - Relay's `"Node"` interface and `node(id: "...")` field were both moved to `GraphQL::Relay::Node`. To use them in your schema, call `.field` and `.interface`. For example:

    ```ruby
    # Adding a Relay-compliant `node` field:
    field :node, GraphQL::Relay::Node.field
    ```

    ```ruby
    # This object type implements Relay's `Node` interface:
    interfaces [GraphQL::Relay::Node.interface]
    ```

  - UUID hooks were renamed and moved to `GraphQL::Schema`. You should define `id_from_object` and `object_from_id` in your `Schema.define { ... }` block. For example:

    ```ruby
    MySchema = GraphQL::Schema.define do
      # Fetch an object by UUID
      object_from_id ->(id, ctx) {
        MyApp::RelayLookup.find(id)
      }
      # Generate a UUID for this object
      id_from_object ->(obj, type_defn, ctx) {
        MyApp::RelayLookup.to_id(obj)
      }
    end
    ```

  - The new hooks have no default implementation. To use the previous default, use `GraphQL::Schema::UniqueWithinType`, for example:

      ```ruby
      MySchema = GraphQL::Schema.define do
        object_from_id ->(id, ctx) {
          # Break the id into its parts:
          type_name, object_id = GraphQL::Schema::UniqueWithinType.decode(id)
          # Fetch the identified object
          # ...
        }

        id_from_object ->(obj, type_defn, ctx) {
          # Provide the the type name & the object's `id`:
          GraphQL::Schema::UniqueWithinType.encode(type_defn.name, obj.id)
        }
      end
      ```

      If you were using a custom `id_separator`, it's now accepted as an input to `UniqueWithinType`'s  methods, as `separator:`. For example:

      ```ruby
      # use "---" as a ID separator
      GraphQL::Schema::UniqueWithinType.encode(type_name, object_id, separator: "---")
      GraphQL::Schema::UniqueWithinType.decode(relay_id, separator: "---")
      ```

  - `type_from_object` was previously deprecated and has been replaced by `Schema#resolve_type`. You should define this hook in your schema to return a type definition for a given object:

    ```ruby
    MySchema = GraphQL::Schema.define do
      # ...
      resolve_type ->(obj, ctx) {
        # based on `obj` and `ctx`,
        # figure out which GraphQL type to use
        # and return the type
      }
    end
    ```

  - `Schema#node_identification` has been removed.

- `Argument` default values have been changed to be consistent with `InputObjectType` default values. #267

  Previously, arguments expected GraphQL values as `default_value`s. Now, they expect application values.   (`InputObjectType`s always worked this way.)

  Consider an enum like this one, where custom values are provided:

  ```ruby
  PowerStateEnum = GraphQL::EnumType.define do
    name "PowerState"
    value("ON", value: 1)
    value("OFF", value: 0)
  end
  ```

  __Previously__, enum _names_ were provided as default values, for example:

  ```ruby
  field :setPowerState, PowerStateEnum do
    # Previously, the string name went here:
    argument :newValue, default_value: "ON"
  end
  ```

  __Now__, enum _values_ are provided as default values, for example:

  ```ruby
  field :setPowerState, PowerStateEnum do
    # Now, use the application value as `default_value`:
    argument :newValue, default_value: 1
  end
  ```

  Note that if you __don't have custom values__, then there's no change, because the name and value are the same.

  Here are types that are affected by this change:

  - Custom scalars (previously, the `default_value` was a string, now it should be the application value, eg `Date` or `BigDecimal`)
  - Enums with custom `value:`s (previously, the `default_value` was the name, now it's the value)

  If you can't replace `default_value`s, you can also use a type's `#coerce_input` method to translate a GraphQL value into an application value. For example:

  ```ruby
  # Using a custom scalar, "Date"
  # PREVIOUSLY, provide a string:
  argument :starts_on, DateType, default_value: "2016-01-01"
  # NOW, transform the string into a Date:
  argument :starts_on, DateType, default_value: DateType.coerce_input("2016-01-01")
  ```

### New features

- Support `@deprecated` in the Schema language #275
- Support `directive` definitions in the Schema language  #280
- Use the same introspection field descriptions as `graphql-js` #284

### Bug fixes

- Operation name is no longer present in execution error `"path"` values #276
- Default values are correctly dumped & reloaded in the Schema language #267

## 0.18.15 (20 Sep 2016)

### Breaking changes

- Validation errors no longer have a `"path"` key in their JSON. It was renamed to `"fields"` #264
- `@skip` and `@include` over multiple selections are handled according to the spec: if the same field is selected multiple times and _one or more_ of them would be included, the field will be present in the response. Previously, if _one or more_ of them would be skipped, it was absent from the response. #256

### New features

- Execution errors include a `"path"` key which points to the field in the response where the error occurred. #259
- Parsing directives from the Schema language is now supported #273

### Bug fixes

- `@skip` and `@include` over multiple selections are now handled according to the spec #256

## 0.18.14 (20 Sep 2016)

### Breaking changes

- Directives are no longer considered as "conflicts" in query validation. This is in conformity with the spec, but a change for graphql-ruby #263

### Features

- Query analyzers may emit errors by raising `GraphQL::AnalysisError`s during `#call` or returning a single error or an array of errors from `#final_value` #262

### Bug fixes

- Merge fields even when `@skip` / `@include` are not identical #263
- Fix possible infinite loop in `FieldsWillMerge` validation #261

## 0.18.13 (19 Sep 2016)

### Bug fixes

- Find infinite loops in nested contexts, too #258

## 0.18.12 (19 Sep 2016)

### New features

- `GraphQL::Analysis::FieldUsage` can be used to check for deprecated fields in the query analysis phase #245

### Bug fixes

- If a schema receives a query on `mutation` or `subscription` but that root doesn't exist, return a validation error #254
- `Query::Arguments#to_h` only includes keys that were provided in the query or have a default value #251

## 0.18.11 (11 Sep 2016)

### New features

- `GraphQL::Language::Nodes::Document#slice(operation_name)` finds that operation and its dependencies and puts them in a new `Document` #241

### Bug fixes

- Validation errors for non-existent fields have the location of the field usage, not the parent field #247
- Properly `require "forwardable"` #242
- Remove `ALLOWED_CONSTANTS` for boolean input, use a plain comparison #240

## 0.18.10 (9 Sep 2016)

### New features

- Assign `#mutation` on objects which are derived from a `Relay::Mutation` #239

## 0.18.9 (6 Sep 2016)

### Bug fixes

- fix backward compatibility for `type_from_object` #238

## 0.18.8 (6 Sep 2016)

### New features

- AST nodes now respond to `#eql?(other)` to test value equality #231

### Bug fixes

- The `connection` helper no longer adds a duplicate field #235

## 0.18.7 (6 Sep 2016)

### New features

- Support parsing nameless fragments (but not executing them) #232

### Bug fixes

- Allow `__type(name: "Whatever")` to return null, as per the spec #233
- Include a Relay mutation's description with a mutation field #225

## 0.18.6 (29 Aug 2016)

### New features

- ` GraphQL::Schema::Loader.load(schema_json)` turns an introspection result into a `GraphQL::Schema` #207
- `.define` accepts plural definitions for: object fields, interface fields field arguments, enum values #222

## 0.18.5 (27 Aug 2016)

### Deprecations

- `Schema.new` is deprecated; use `Schema.define` instead.

  Before:

  ```ruby
  schema = GraphQL::Schema.new(
    query: QueryType,
    mutation: MutationType,
    max_complexity: 100,
    types: [ExtraType, OtherType]
  )
  schema.node_identification = MyGlobalID
  schema.rescue_from(ActiveRecord::RecordNotFound) { |err| "..." }
  ```

  After:

  ```ruby
  schema = GraphQL::Schema.define do
    query QueryType
    mutation MutationType
    max_complexity 100
    node_identification MyGlobalID
    rescue_from(ActiveRecord::RecordNotFound) { |err| "..." }
    # Types was renamed to `orphan_types` to avoid conflict with the `types` helper
    orphan_types [ExtraType, OtherType]
  end
  ```

  This unifies the disparate methods of configuring a schema and provides new, more flexible design space. It also adds `#metadata` to schemas for user-defined storage.

- `UnionType#resolve_type`, `InterfaceType#resolve_type`, and `GlobalNodeIdentification#type_from_object` are deprecated, unify them into `Schema#resolve_type` instead.

  Before:

  ```ruby
  GraphQL::Relay::GlobalNodeIdentification.define do
    type_from_object ->(obj) { ... }
  end

  GraphQL::InterfaceType.define do
    resolve_type ->(obj, ctx) { ... }
  end
  ```

  After:

  ```ruby
  GraphQL::Schema.define do
    resolve_type ->(obj, ctx) { ... }
  end
  ```

  This simplifies type inference and prevents unexpected behavior when different parts of the schema resolve types differently.

### New features

- Include expected type in Argument errors #221
- Define schemas with `Schema.define` #208
- Define a global object-to-type function with `Schema#resolve_type` #216

### Bug fixes

## 0.18.4 (25 Aug 2016)

### New features

- `InvalidNullError`s expose a proper `#message` #217

### Bug fixes

- Return an empty result for queries with no operations #219

## 0.18.3 (22 Aug 2016)

### Bug fixes

- `Connection.new(:field)` is optional, not required #215
- 0.18.2 introduced a more restrictive approach to resolving interfaces & unions; revert that approach #212

## 0.18.2 (17 Aug 2016)

### New features

- Connection objects expose the `GraphQL::Field` that created them via `Connection#field` #206

## 0.18.1 (7 Aug 2016)

### Deprecations

- Unify `Relay` naming around `nodes` as the items of a connection:
  - `Relay::BaseConnection.connection_for_nodes` replaces `Relay::BaseConnection.connection_for_items`
  - `Relay::BaseConnection#nodes` replaces `Relay::BaseConnection#object`

### New features

- Connection fields' `.resolve_proc` is an instance of `Relay::ConnectionResolve` #204
- Types, fields and arguments can store arbitrary values in their `metadata` hashes #203

## 0.18.0 (4 Aug 2016)

### Breaking changes

- `graphql-relay` has been merged with `graphql`, you should remove `graphql-relay` from your gemfile. #195

### Deprecations

### New features

- `GraphQL.parse` can turn schema definitions into a `GraphQL::Language::Nodes::Document`. The document can be stringified again with `Document#to_query_string` #191
- Validation errors include a `path` to the part of the query where the error was found #198
- `.define` also accepts keywords for each helper method, eg `GraphQL::ObjectType.define(name: "PostType", ...)`

### Bug fixes

- `global_id_field`s have default complexity of 1, not `nil`
- Relay `pageInfo` is correct for connections limited by `max_page_size`
- Rescue invalid variable errors & missing operation name errors during query analysis

## 0.17.2 (26 Jul 2016)

### Bug fixes

- Correctly spread fragments when nested inside other fragments #194

## 0.17.1 (26 Jul 2016)

### Bug fixes

- Fix `InternalRepresentation::Node#inspect`

## 0.17.0 (21 Jul 2016)

### Breaking changes

- `InternalRepresentation::Node` API changes:

  - `#definition_name` returns the field name on field nodes (while `#name` may have an alias)
  - `#definitions` returns `{type => field}` pairs for possible fields on this node
  - `#definition` is gone, it is equivalent to `node.definitions.values.first`
  - `#on_types` is gone, it is equivalent to `node.definitions.keys`

### New features

- Accept `hash_key:` field option
- Call `.define { }` block lazily, so `-> { }` is not needed for circular references #182

### Bug fixes

- Support `on` as an Enum value
- If the same field is requested on multiple types, choose the maximum complexity among them (not the first)

## 0.16.1 (20 Jul 2016)

### Bug fixes

- Fix merging fragments on Union types (see #190, broken from #180)

## 0.16.0 (14 Jul 2016)

### Breaking changes & deprecations

- I don't _know_ that this breaks anything, but  `GraphQL::Query::SerialExecution` now iterates over a tree of `GraphQL::InternalRepresentation::Node`s instead of an AST (`GraphQL::Language::Nodes::Document`).

### New features

- Query context keys can be assigned with `Context#[]=` #178
- Cancel further field resolution with `TimeoutMiddleware` #179
- Add `GraphQL::InternalRepresentation` for normalizing queries from AST #180
- Analyze the query before running it #180
- Assign complexity cost to fields, enforce max complexity before running it #180
- Log max complexity or max depth with `MaxComplexity` or `MaxDepth` analyzers #180
- Query context exposes `#irep_node`, the internal representation of the current node #180

### Bug fixes

- Non-null errors are propagated to the next nullable field, all the way up to `data` #174

## 0.15.3 (28 Jun 2016)

### New features

- `EnumValue`s can receive their properties after instantiation #171

## 0.15.2 (16 Jun 2016)

### New features

- Support lazy type arguments in Object's `interfaces` and Union's `possible_types` #169

### Bug fixes

- Support single-member Unions, as per the spec #170

## 0.15.1 (15 Jun 2016)

### Bug fixes

- Whitelist operation types in `lexer.rb`

## 0.15.0 (11 Jun 2016)

### Breaking changes & deprecations

- Remove `debug:` option, propagate all errors. #161

## 0.14.1 (11 Jun 2016)

### Breaking changes & deprecations

- `debug:` is deprecated (#165). Propagating errors (`debug: true`) will become the default behavior. You can get a similar implementation of error gobbling with `CatchallMiddleware`. Add it to your schema:

    ```ruby
    MySchema.middleware << GraphQL::Schema::CatchallMiddleware
    ```

### New features

### Bug fixes

- Restore previous introspection fields on DirectiveType as deprecated #164
- Apply coercion to input default values #162
- Proper Enum behavior when a value isn't found

## 0.14.0 (31 May 2016)

### Breaking changes & deprecations

### New features

- `GraphQL::Language::Nodes::Document#to_query_string` will re-serialize a query AST #151
- Accept `root_value:` when running a query #157
- Accept a `GraphQL::Language::Nodes::Document` to `Query.new` (this allows you to cache parsed queries on the server) #152

### Bug fixes

- Improved parse error messages #149
- Improved build-time validation #150
- Raise a meaningful error when a Union or Interface can't be resolved during query execution #155

## 0.13.0 (29 Apr 2016)

### Breaking changes & deprecations

- "Dangling" object types are not loaded into the schema. The must be passed in `GraphQL::Schema.new(types: [...])`. (This was deprecated in 0.12.1)

### New features

- Update directive introspection to new spec #121
- Improved schema validation errors #113
- 20x faster parsing #119
- Support inline fragments without type condition #123
- Support multiple schemas composed of the same types #142
- Accept argument `description` and `default_value` in the block #138
- Middlewares can send _new_ arguments to subsequent middlewares #129

### Bug fixes

- Don't leak details of internal errors #120
- Default query `context` to `{}` #133
- Fixed list nullability validation #131
- Ensure field names are strings #128
- Fix `@skip` and `@include` implementation #124
- Interface membership is not shared between schemas #142

## 0.12.1 (26 Apr 2016)

### Breaking changes & deprecations

- __Connecting object types to the schema _only_ via interfaces is deprecated.__ It will be unsupported in the next version of `graphql`.

  Sometimes, object type is only connected to the Query (or Mutation) root by being a member of an interface. In these cases, bugs happen, especially with Rails development mode. (And sometimes, the bugs don't appear until you deploy to a production environment!)

  So, in a case like this:

  ```ruby
  HatInterface = GraphQL::ObjectType.define do
    # ...
  end

  FezType = GraphQL::ObjectType.define do
    # ...
    interfaces [HatInterface]
  end

  QueryType = GraphQL::ObjectType.define do
    field :randomHat, HatInterface # ...
  end
  ```

  `FezType` can only be discovered by `QueryType` _through_ `HatInterface`. If `fez_type.rb` hasn't been loaded by Rails, `HatInterface.possible_types` will be empty!

  Now, `FezType` must be passed to the schema explicitly:

  ```ruby
  Schema.new(
    # ...
    types: [FezType]
  )
  ```

  Since the type is passed directly to the schema, it will be loaded right away!

### New features

### Bug fixes

## 0.12.0 (20 Mar 2016)

### Breaking changes & deprecations

- `GraphQL::DefinitionConfig` was replaced by `GraphQL::Define` #116
- Many scalar types are more picky about which inputs they allow (#115). To get the previous behavior, add this to your program:

  ```ruby
  # Previous coerce behavior for scalars:
  GraphQL::BOOLEAN_TYPE.coerce = ->(value) { !!value }
  GraphQL::ID_TYPE.coerce = ->(value) { value.to_s }
  GraphQL::STRING_TYPE.coerce = ->(value) { value.to_s }
  # INT_TYPE and FLOAT_TYPE were unchanged
  ```

- `GraphQL::Field`s can't be renamed because `#resolve` may depend on that name. (This was only a problem if you pass the _same_ `GraphQL::Field` instance to `field ... field:` definitions.)
- `GraphQL::Query::DEFAULT_RESOLVE` was removed. `GraphQL::Field#resolve` handles that behavior.

### New features

- Can override `max_depth:` from `Schema#execute`
- Base `GraphQL::Error` for all graphql-related errors

### Bug fixes

- Include `""` for String default values (so it's encoded as a GraphQL string literal)

## 0.11.1 (6 Mar 2016)

### New features

- Schema `max_depth:` option #110
- Improved validation errors for input objects #104
- Interfaces provide field implementations to object types #108

## 0.11.0 (28 Feb 2016)

### Breaking changes & deprecations

- `GraphQL::Query::BaseExecution` was removed, you should probably extend `SerialExecution` instead #96
- `GraphQL::Language::Nodes` members no longer raise if they don't get inputs during `initialize` #92
- `GraphQL.parse` no longer accepts `as:` for parsing partial queries.  #92

### New features

- `Field#property` & `Field#property=` can be used to access & modify the method that will be sent to the underlying object when resolving a field #88
- When defining a field, you can pass a string for as `type`. It will be looked up in the global namespace.
- `Query::Arguments#to_h` unwraps `Arguments` objects recursively
- If you raise `GraphQL::ExecutionError` during field resolution, it will be rescued and the message will be added to the response's `errors` key. #93
- Raise an error when non-null fields are `nil` #94

### Bug fixes

- Accept Rails params as input objects
- Don't get a runtime error when input contains unknown key #100

## 0.10.9 (15 Jan 2016)

### Bug fixes

- Handle re-assignment of `ObjectType#interfaces` #84
- Fix merging queries on interface-typed fields #85

## 0.10.8 (14 Jan 2016)

### Bug fixes

- Fix transform of nested lists #79
- Fix parse & transform of escaped characters #83

## 0.10.7 (22 Dec 2015)

### New features

- Support Rubinius

### Bug fixes

- Coerce values into one-item lists for ListTypes

## 0.10.6 (20 Dec 2015)

### Bug fixes

- Remove leftover `puts`es

## 0.10.5 (19 Dec 2015)

### Bug fixes

- Accept enum value description in definition #71
- Correctly parse empty input objects #75
- Correctly parse arguments preceded by newline
- Find undefined input object keys during static validation

## 0.10.4 (24 Nov 2015)

### New features

- Add `Arguments#to_h` #66

### Bug fixes

- Accept argument description in definition
- Correctly parse empty lists

## 0.10.3 (11 Nov 2015)

### New features

- Support root-level `subscription` type

### Bug fixes

- Require Set for Schema::Printer

## 0.10.2 (10 Nov 2015)

### Bug fixes

- Handle blank strings in queries
- Raise if a field is configured without a proper type #61

## 0.10.1 (22 Oct 2015)

### Bug fixes

- Properly merge fields on fragments within fragments
- Properly delegate enumerable-ish methods on `Arguments` #56
- Fix & refactor literal coersion & validation #53

## 0.10.0 (17 Oct 2015)

### New features

- Scalars can have distinct `coerce_input` and `coerce_result` methods #48
- Operations don't require a name #54

### Bug fixes

- Big refactors and fixes to variables and arguments:
  - Correctly apply argument default values
  - Correctly apply variable default values
  - Raise at execution-time if non-null variables are missing
  - Incoming values are coerced to their proper types before execution

## 0.9.5 (1 Oct 2015)

### New features

- Add `Schema#middleware` to wrap field access
- Add `RescueMiddleware` to handle errors during field execution
- Add `Schema::Printer` for printing the schema definition #45

### Bug fixes

## 0.9.4 (22 Sept 2015)

### New features

- Fields can return `GraphQL::ExecutionError`s to add errors to the response

### Bug fixes

- Fix resolution of union types in some queries #41

## 0.9.3 (15 Sept 2015)

### New features

- Add `Schema#execute` shorthand for running queries
- Merge identical fields in fragments so they're only resolved once #34
- An error during parsing raises `GraphQL::ParseError`  #33

### Bug fixes

- Find nested input types in `TypeReducer` #35
- Find variable usages inside fragments during static validation

## 0.9.2, 0.9.1 (10 Sept 2015)

### Bug fixes

- remove Celluloid dependency

## 0.9.0 (10 Sept 2015)

### Breaking changes & deprecations

- remove `GraphQL::Query::ParallelExecution` (use [`graphql-parallel`](https://github.com/rmosolgo/graphql-parallel))

## 0.8.1 (10 Sept 2015)

### Breaking changes & deprecations

- `GraphQL::Query::ParallelExecution` has been extracted to [`graphql-parallel`](https://github.com/rmosolgo/graphql-parallel)

## 0.8.0 (4 Sept 2015)

### New features

- Async field resolution with `context.async { ... }`
- Access AST node during resolve with `context.ast_node`

### Bug fixes

- Fix for validating arguments returning up too soon
- Raise if you try to define 2 types with the same name
- Raise if you try to get a type by name but it doesn't exist

## 0.7.1 (27 Aug 2015)

### Bug fixes

- Merge nested results from different fragments instead of using the latest one only

## 0.7.0 (26 Aug 2015)

### Breaking changes & deprecations

- Query keyword argument `params:` was removed, use `variables:` instead.

### Bug fixes

- `@skip` has precedence over `@include`
- Handle when `DEFAULT_RESOVE` returns nil

## 0.6.2 (20 Aug 2015)

### Bug fixes

- Fix whitespace parsing in input objects

## 0.6.1 (16 Aug 2015)

### New features

- Parse UTF-8 characters & escaped characters

### Bug fixes

- Properly parse empty strings
- Fix argument / variable compatibility validation

## 0.6.0 (14 Aug 2015)

### Breaking changes & deprecations

- Deprecate `params` option to `Query#new` in favor of `variables`
- Deprecated `.new { |obj, types, fields, args| }` API was removed (use `.define`)

### New features

- `Query#new` accepts `operation_name` argument
- `InterfaceType` and `UnionType` accept `resolve_type` configs

### Bug fixes

- Gracefully handle blank-string & whitespace-only queries
- Handle lists in variable definitions and arguments
- Handle non-null input types

## 0.5.0 (12 Aug 2015)

### Breaking changes & deprecations

- Deprecate definition API that yielded a bunch of helpers #18

### New features

- Add new definition API #18<|MERGE_RESOLUTION|>--- conflicted
+++ resolved
@@ -8,7 +8,6 @@
 
 ### Bug fixes
 
-<<<<<<< HEAD
 ## 1.10.0.pre3 (17 Dec 2019)
 
 ### Bug fixes
@@ -64,7 +63,7 @@
 - Don't crash when a query contains `!!`. #2397
 - Resolver `loads:` assign the value to argument `@loads` #2364
 - Only integers are accepted for `Int` type #2404
-=======
+
 ## 1.9.18 (15 Jan 2019)
 
 ### New features
@@ -78,7 +77,6 @@
 - Properly build camelized names for directive classes #2666
 - Use schema-defined context class for SDL generation #2656
 - Apply visibility checks when generating SDL #2637
->>>>>>> 2f23a6d9
 
 ## 1.9.17 (17 Dec 2019)
 
