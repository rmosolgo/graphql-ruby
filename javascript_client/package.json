--- conflicted
+++ resolved
@@ -13,23 +13,16 @@
     "@types/jest": "^25.1.2",
     "@types/minimist": "^1.2.0",
     "@types/node": "^13.7.1",
-<<<<<<< HEAD
+    "@types/pako": "^1.0.1",
     "@types/react": "^17.0.0",
     "@types/zen-observable": "^0.8.2",
-    "ably": "^1.2.4",
-    "jest": "^25.0.0",
-    "nock": "^11.0.0",
-    "prettier": "^1.19.1",
-    "react": "^17.0.1",
-=======
-    "@types/pako": "^1.0.1",
     "ably": "^1.2.4",
     "jest": "^25.0.0",
     "nock": "^11.0.0",
     "pako": "^2.0.3",
     "prettier": "^1.19.1",
     "pusher-js": "^7.0.3",
->>>>>>> 25743dad
+    "react": "^17.0.1",
     "ts-jest": "^25.2.0"
   },
   "scripts": {
