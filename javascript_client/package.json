--- conflicted
+++ resolved
@@ -1,10 +1,6 @@
 {
   "name": "graphql-ruby-client",
-<<<<<<< HEAD
-  "version": "1.10.5",
-=======
   "version": "1.10.6",
->>>>>>> 1f91e6fe
   "description": "JavaScript client for graphql-ruby",
   "main": "index.js",
   "types": "index.d.ts",
