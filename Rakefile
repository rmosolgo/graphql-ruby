# frozen_string_literal: true
require "bundler/setup"
Bundler::GemHelper.install_tasks

require "rake/testtask"
require_relative "guides/_tasks/site"
require_relative "lib/graphql/rake_task/validate"
require 'rake/extensiontask'

Rake::TestTask.new do |t|
  t.libs << "spec" << "lib"

  exclude_integrations = []
  ['Mongoid', 'Rails'].each do |integration|
    begin
      Object.const_get(integration)
    rescue NameError
      exclude_integrations << integration.downcase
    end
  end

  t.test_files = Dir['spec/**/*_spec.rb'].reject do |f|
    next unless f.start_with?("spec/integration/")
    excluded = exclude_integrations.any? do |integration|
      f.start_with?("spec/integration/#{integration}/")
    end
    puts "+ #{f}" unless excluded
    excluded
  end

  t.warning = false
end

require 'rubocop/rake_task'
RuboCop::RakeTask.new

default_tasks = [:test, :rubocop]
if ENV["SYSTEM_TESTS"]
  task(default: ["test:system"] + default_tasks)
else
  task(default: default_tasks)
end

def assert_dependency_version(dep_name, required_version, check_script)
  version = `#{check_script}`
  if !version.include?(required_version)
    raise <<-ERR
build_parser requires #{dep_name} version "#{required_version}", but found:

  $ #{check_script}
  > #{version}

To fix this issue:

- Update #{dep_name} to the required version
- Update the assertion in `Rakefile` to match the current version
ERR
  end
end

<<<<<<< HEAD
desc "Use Racc & Ragel to regenerate parser.rb & lexer.rb from configuration files"
task :build_parser do

  assert_dependency_version("Ragel", "7.0.4", "ragel -v")
  assert_dependency_version("Racc", "1.6.2", %|ruby -e "require 'racc'; puts Racc::VERSION"|)
=======
  assert_dependency_version("Racc", "1.6.0", %|ruby -e "require 'racc'; puts Racc::VERSION"|)
>>>>>>> bbd86373

  `rm -f lib/graphql/language/parser.rb `
  `racc lib/graphql/language/parser.y -o lib/graphql/language/parser.rb`
<<<<<<< HEAD
  `ragel-ruby -F1 lib/graphql/language/lexer.rl`
=======
>>>>>>> bbd86373
end

namespace :bench do
  def prepare_benchmark
    $LOAD_PATH << "./lib" << "./spec/support"
    require_relative("./benchmark/run.rb")
  end

  desc "Benchmark parsing"
  task :parse do
    prepare_benchmark
    GraphQLBenchmark.run("parse")
  end

  desc "Benchmark lexical analysis"
  task :scan do
    prepare_benchmark
    GraphQLBenchmark.run("scan")
  end

  desc "Benchmark the introspection query"
  task :query do
    prepare_benchmark
    GraphQLBenchmark.run("query")
  end

  desc "Benchmark validation of several queries"
  task :validate do
    prepare_benchmark
    GraphQLBenchmark.run("validate")
  end

  desc "Profile a validation"
  task :validate_memory do
    prepare_benchmark
    GraphQLBenchmark.validate_memory
  end

  desc "Generate a profile of the introspection query"
  task :profile do
    prepare_benchmark
    GraphQLBenchmark.profile
  end

  desc "Run benchmarks on a very large result"
  task :profile_large_result do
    prepare_benchmark
    GraphQLBenchmark.profile_large_result
  end

  desc "Compare GraphQL-Batch and GraphQL-Dataloader"
  task :profile_batch_loaders do
    prepare_benchmark
    GraphQLBenchmark.profile_batch_loaders
  end

  desc "Check the memory footprint of a large schema"
  task :profile_schema_memory_footprint do
    prepare_benchmark
    GraphQLBenchmark.profile_schema_memory_footprint
  end

  desc "Check the depth of the stacktrace during execution"
  task :profile_stack_depth do
    prepare_benchmark
    GraphQLBenchmark.profile_stack_depth
  end

  desc "Run a very big introspection query"
  task :profile_large_introspection do
    prepare_benchmark
    GraphQLBenchmark.profile_large_introspection
  end

  desc "Run analysis on a big query"
  task :profile_large_analysis do
    prepare_benchmark
    GraphQLBenchmark.profile_large_analysis
  end

  desc "Run analysis on parsing"
  task :profile_parse do
    prepare_benchmark
    GraphQLBenchmark.profile_parse
  end
end

namespace :test do
  desc "Run system tests for ActionCable subscriptions"
  task :system do
    success = Dir.chdir("spec/dummy") do
      system("bundle install")
      system("bundle exec bin/rails test:system")
    end
    success || abort
  end

  task js: "js:test"
end

namespace :js do
  client_dir = "./javascript_client"

  desc "Run the tests for javascript_client"
  task :test do
    success = Dir.chdir(client_dir) do
      system("yarn run test")
    end
    success || abort
  end

  desc "Install JS dependencies"
  task :install do
    Dir.chdir(client_dir) do
      system("yarn install")
    end
  end

  desc "Compile TypeScript to JavaScript"
  task :build do
    Dir.chdir(client_dir) do
      system("yarn tsc")
    end
  end
  task all: [:install, :build, :test]
end

Rake::ExtensionTask.new("graphql_ext") do |t|
  t.lib_dir = "lib/graphql"
end

task :build_c_lexer do
  assert_dependency_version("Ragel", "7.0.4", "ragel -v")
  `ragel -F1 ext/graphql_ext/lexer.rl`
end

desc "Build the C Extension"
task build_ext: [:build_c_lexer, :compile]<|MERGE_RESOLUTION|>--- conflicted
+++ resolved
@@ -58,22 +58,12 @@
   end
 end
 
-<<<<<<< HEAD
-desc "Use Racc & Ragel to regenerate parser.rb & lexer.rb from configuration files"
+desc "Use Racc to regenerate parser.rb from configuration files"
 task :build_parser do
-
-  assert_dependency_version("Ragel", "7.0.4", "ragel -v")
   assert_dependency_version("Racc", "1.6.2", %|ruby -e "require 'racc'; puts Racc::VERSION"|)
-=======
-  assert_dependency_version("Racc", "1.6.0", %|ruby -e "require 'racc'; puts Racc::VERSION"|)
->>>>>>> bbd86373
 
   `rm -f lib/graphql/language/parser.rb `
   `racc lib/graphql/language/parser.y -o lib/graphql/language/parser.rb`
-<<<<<<< HEAD
-  `ragel-ruby -F1 lib/graphql/language/lexer.rl`
-=======
->>>>>>> bbd86373
 end
 
 namespace :bench do
