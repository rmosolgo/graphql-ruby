# frozen_string_literal: true
require "spec_helper"

describe GraphQL::Schema::Resolver do
  module ResolverTest
    class LazyBlock
      def initialize
        @get_value = Proc.new
      end

      def value
        @get_value.call
      end
    end

    class BaseResolver < GraphQL::Schema::Resolver
    end

    class Resolver1 < BaseResolver
      argument :value, Integer, required: false
      type [Integer, null: true], null: false

      def initialize(object:, context:)
        super
        if defined?(@value)
          raise "The instance should start fresh"
        end
        @value = [100]
      end

      def resolve(value: nil)
        @value << value
        @value
      end
    end

    class Resolver2 < Resolver1
      argument :extra_value, Integer, required: true

      def resolve(extra_value:, **_rest)
        value = super(_rest)
        value << extra_value
        value
      end
    end

    class Resolver3 < Resolver1
    end

    class Resolver4 < BaseResolver
      type Integer, null: false

      extras [:ast_node]
      def resolve(ast_node:)
        object.value + ast_node.name.size
      end
    end

    class Resolver5 < Resolver4
    end

    class Resolver6 < Resolver1
      type Integer, null: false

      def resolve
        self.class.complexity
      end
    end

    class Resolver7 < Resolver6
      complexity 2
    end

    class Resolver8 < Resolver7
    end

    class PrepResolver1 < BaseResolver
      argument :int, Integer, required: true

      undef_method :load_int
      def load_int(i)
        i * 10
      end

      type Integer, null: false

      def resolve(int:)
        int
      end

      private

      def check_for_magic_number(int)
        if int == 13
          raise GraphQL::ExecutionError, "13 is unlucky!"
        elsif int > 99
          raise GraphQL::UnauthorizedError, "Top secret big number: #{int}"
        else
          int
        end
      end
    end

    class PrepResolver2 < PrepResolver1
      def load_int(i)
        LazyBlock.new {
          super - 35
        }
      end
    end

    class PrepResolver3 < PrepResolver1
      type Integer, null: true

      def load_int(i)
        check_for_magic_number(i)
      end
    end

    class PrepResolver4 < PrepResolver3
      def load_int(i)
        LazyBlock.new {
          super
        }
      end
    end

    class PrepResolver5 < PrepResolver1
      type Integer, null: true

      def before_prepare(int:)
        check_for_magic_number(int)
      end
    end

    class PrepResolver6 < PrepResolver5
      def before_prepare(**args)
        LazyBlock.new {
          super
        }
      end
    end

    module HasValue
      include GraphQL::Schema::Interface
      field :value, Integer, null: false
      def self.resolve_type(obj, ctx)
        if obj.is_a?(Integer)
          IntegerWrapper
        else
          raise "Unexpected: #{obj.inspect}"
        end
      end
    end

    class IntegerWrapper < GraphQL::Schema::Object
      implements HasValue
      field :value, Integer, null: false, method: :object
    end

    class PrepResolver9 < BaseResolver
      argument :int_id, ID, required: true, loads: HasValue
      # Make sure the lazy object is resolved properly:
      type HasValue, null: false
      def object_from_id(type, id, ctx)
        # Make sure a lazy object is handled appropriately
        LazyBlock.new {
          # Make sure that the right type ends up here
          id.to_i + type.graphql_name.length
        }
      end

      def resolve(int:)
        int * 3
      end
    end

    class PrepResolver10 < BaseResolver
      argument :int1, Integer, required: true
      argument :int2, Integer, required: true
      type Integer, null: true
      def authorized?(int1:, int2:)
        if int1 + int2 > context[:max_int]
          raise GraphQL::ExecutionError, "Inputs too big"
        elsif context[:min_int] && (int1 + int2 < context[:min_int])
          false
        else
          true
        end
      end

      def resolve(int1:, int2:)
        int1 + int2
      end
    end

    class PrepResolver11 < PrepResolver10
      def authorized?(int1:, int2:)
        LazyBlock.new { super(int1: int1 * 2, int2: int2) }
      end
    end

    class PrepResolver12 < GraphQL::Schema::Mutation
      argument :int1, Integer, required: true
      argument :int2, Integer, required: true
      field :error_messages, [String], null: true
      field :value, Integer, null: true
      def authorized?(int1:, int2:)
        if int1 + int2 > context[:max_int]
          return_with({ error_messages: ["Inputs must be less than #{context[:max_int]} (but you provided #{int1 + int2})"] })
        end
      end

      def resolve(int1:, int2:)
        { value: int1 + int2 }
      end
    end


    class Query < GraphQL::Schema::Object
      class CustomField < GraphQL::Schema::Field
        def resolve_field(*args)
          value = super
          if @name == "resolver3"
            value << -1
          end
          value
        end
      end

      field_class(CustomField)

      field :resolver_1, resolver: Resolver1
      field :resolver_2, resolver: Resolver2
      field :resolver_3, resolver: Resolver3
      field :resolver_3_again, resolver: Resolver3, description: "field desc"
      field :resolver_4, "Positional description", resolver: Resolver4
      field :resolver_5, resolver: Resolver5
      field :resolver_6, resolver: Resolver6
      field :resolver_7, resolver: Resolver7
      field :resolver_8, resolver: Resolver8

      field :prep_resolver_1, resolver: PrepResolver1
      field :prep_resolver_2, resolver: PrepResolver2
      field :prep_resolver_3, resolver: PrepResolver3
      field :prep_resolver_4, resolver: PrepResolver4
      field :prep_resolver_5, resolver: PrepResolver5
      field :prep_resolver_6, resolver: PrepResolver6
      field :prep_resolver_9, resolver: PrepResolver9
      field :prep_resolver_10, resolver: PrepResolver10
      field :prep_resolver_11, resolver: PrepResolver11
      field :prep_resolver_12, resolver: PrepResolver12
    end

    class Schema < GraphQL::Schema
      query(Query)
      lazy_resolve LazyBlock, :value
      orphan_types IntegerWrapper
    end
  end

  def exec_query(*args)
    ResolverTest::Schema.execute(*args)
  end

  it "gets initialized for each resolution" do
    # State isn't shared between calls:
    res = exec_query " { r1: resolver1(value: 1) r2: resolver1 }"
    assert_equal [100, 1], res["data"]["r1"]
    assert_equal [100, nil], res["data"]["r2"]
  end

  it "inherits type and arguments" do
    res = exec_query " { r1: resolver2(value: 1, extraValue: 2) r2: resolver2(extraValue: 3) }"
    assert_equal [100, 1, 2], res["data"]["r1"]
    assert_equal [100, nil, 3], res["data"]["r2"]
  end

  it "uses the object's field_class" do
    res = exec_query " { r1: resolver3(value: 1) r2: resolver3 }"
    assert_equal [100, 1, -1], res["data"]["r1"]
    assert_equal [100, nil, -1], res["data"]["r2"]
  end

  describe "resolve method" do
    it "has access to the application object" do
      res = exec_query " { resolver4 } ", root_value: OpenStruct.new(value: 4)
      assert_equal 13, res["data"]["resolver4"]
    end

    it "gets extras" do
      res = exec_query " { resolver4 } ", root_value: OpenStruct.new(value: 0)
      assert_equal 9, res["data"]["resolver4"]
    end
  end

  describe "extras" do
    it "is inherited" do
      res = exec_query " { resolver4 resolver5 } ", root_value: OpenStruct.new(value: 0)
      assert_equal 9, res["data"]["resolver4"]
      assert_equal 9, res["data"]["resolver5"]
    end
  end

  describe "complexity" do
    it "has default values" do
      res = exec_query " { resolver6 } ", root_value: OpenStruct.new(value: 0)
      assert_equal 1, res["data"]["resolver6"]
    end

    it "is inherited" do
      res = exec_query " { resolver7 resolver8 } ", root_value: OpenStruct.new(value: 0)
      assert_equal 2, res["data"]["resolver7"]
      assert_equal 2, res["data"]["resolver8"]
    end
  end

  describe "when applied to a field" do
    it "gets the field's description" do
      assert_nil ResolverTest::Schema.find("Query.resolver3").description
      assert_equal "field desc", ResolverTest::Schema.find("Query.resolver3Again").description
      assert_equal "Positional description", ResolverTest::Schema.find("Query.resolver4").description
    end

    it "gets the field's name" do
      # Matching name:
      assert ResolverTest::Schema.find("Query.resolver3")
      # Mismatched name:
      assert ResolverTest::Schema.find("Query.resolver3Again")
    end
  end

  describe "preparing inputs" do
    # Add assertions for a given field, assuming the behavior of `check_for_magic_number`
    def add_error_assertions(field_name, description)
      res = exec_query("{ int: #{field_name}(int: 13) }")
      assert_nil res["data"].fetch("int"), "#{description}: no result for execution error"
      assert_equal ["13 is unlucky!"], res["errors"].map { |e| e["message"] }, "#{description}: top-level error is added"

      res = exec_query("{ int: #{field_name}(int: 200) }")
      assert_nil res["data"].fetch("int"), "#{description}: No result for authorization error"
      refute res.key?("errors"), "#{description}: silent auth failure (no top-level error)"
    end

    describe "before_prepare" do
      it "can raise errors" do
        res = exec_query("{ int: prepResolver5(int: 5) }")
        assert_equal 50, res["data"]["int"]
        add_error_assertions("prepResolver5", "before_prepare")
      end

      it "can raise errors in lazy sync" do
        res = exec_query("{ int: prepResolver6(int: 5) }")
        assert_equal 50, res["data"]["int"]
        add_error_assertions("prepResolver6", "lazy before_prepare")
      end
    end

    describe "loading arguments" do
      it "calls load methods and injects the return value" do
        res = exec_query("{ prepResolver1(int: 5) }")
        assert_equal 50, res["data"]["prepResolver1"], "The load multiplier was called"
      end

      it "supports lazy values" do
        res = exec_query("{ prepResolver2(int: 5) }")
        assert_equal 15, res["data"]["prepResolver2"], "The load multiplier was called"
      end

      it "supports raising GraphQL::UnauthorizedError and GraphQL::ExecutionError" do
        res = exec_query("{ prepResolver3(int: 5) }")
        assert_equal 5, res["data"]["prepResolver3"]
        add_error_assertions("prepResolver3", "load_ hook")
      end

      it "supports raising errors from promises" do
        res = exec_query("{ prepResolver4(int: 5) }")
        assert_equal 5, res["data"]["prepResolver4"]
        add_error_assertions("prepResolver4", "lazy load_ hook")
      end
    end

    describe "validating arguments" do
      describe ".authorized?" do
        it "can raise an error to halt" do
          res = exec_query("{ prepResolver10(int1: 5, int2: 6) }", context: { max_int: 9 })
          assert_equal ["Inputs too big"], res["errors"].map { |e| e["message"] }

          res = exec_query("{ prepResolver10(int1: 5, int2: 6) }", context: { max_int: 90 })
          assert_equal 11, res["data"]["prepResolver10"]
        end

        it "can return a lazy object" do
          # This is too big because it's modified in the overridden authorized? hook:
          res = exec_query("{ prepResolver11(int1: 3, int2: 5) }", context: { max_int: 9 })
          assert_equal ["Inputs too big"], res["errors"].map { |e| e["message"] }

          res = exec_query("{ prepResolver11(int1: 3, int2: 5) }", context: { max_int: 90 })
          assert_equal 8, res["data"]["prepResolver11"]
        end

<<<<<<< HEAD
        it "can return data early" do
          # This is too big because it's modified in the overridden authorized? hook:
          res = exec_query("{ prepResolver12(int1: 9, int2: 5) { errorMessages } }", context: { max_int: 9 })
          assert_equal ["Inputs must be less than 9 (but you provided 14)"], res["data"]["prepResolver12"]["errorMessages"]
          # This works
          res = exec_query("{ prepResolver12(int1: 2, int2: 5) { value } }", context: { max_int: 9 })
          assert_equal 7, res["data"]["prepResolver12"]["value"]
=======
        it "can return false to halt" do
          str = <<-GRAPHQL
          {
            prepResolver10(int1: 5, int2: 10)
            prepResolver11(int1: 3, int2: 5)
          }
          GRAPHQL
          res = exec_query(str, context: { max_int: 100, min_int: 20 })
          assert_equal({ "prepResolver10" => nil, "prepResolver11" => nil }, res["data"])
>>>>>>> fa844bff
        end
      end
    end

    describe "Loading inputs" do
      it "calls object_from_id" do
        res = exec_query('{ prepResolver9(intId: "5") { value } }')
        # (5 + 8) * 3
        assert_equal 39, res["data"]["prepResolver9"]["value"]
      end
    end
  end
end<|MERGE_RESOLUTION|>--- conflicted
+++ resolved
@@ -399,7 +399,6 @@
           assert_equal 8, res["data"]["prepResolver11"]
         end
 
-<<<<<<< HEAD
         it "can return data early" do
           # This is too big because it's modified in the overridden authorized? hook:
           res = exec_query("{ prepResolver12(int1: 9, int2: 5) { errorMessages } }", context: { max_int: 9 })
@@ -407,7 +406,8 @@
           # This works
           res = exec_query("{ prepResolver12(int1: 2, int2: 5) { value } }", context: { max_int: 9 })
           assert_equal 7, res["data"]["prepResolver12"]["value"]
-=======
+        end
+
         it "can return false to halt" do
           str = <<-GRAPHQL
           {
@@ -417,7 +417,6 @@
           GRAPHQL
           res = exec_query(str, context: { max_int: 100, min_int: 20 })
           assert_equal({ "prepResolver10" => nil, "prepResolver11" => nil }, res["data"])
->>>>>>> fa844bff
         end
       end
     end
