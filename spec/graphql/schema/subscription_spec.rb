--- conflicted
+++ resolved
@@ -102,12 +102,7 @@
     end
 
     class Subscription < GraphQL::Schema::Object
-<<<<<<< HEAD
-      field :toot_was_tooted, subscription: TootWasTooted
-=======
-      extend GraphQL::Subscriptions::SubscriptionRoot
       field :toot_was_tooted, subscription: TootWasTooted, extras: [:path, :query]
->>>>>>> 957ee183
       field :direct_toot_was_tooted, subscription: DirectTootWasTooted
       field :users_joined, subscription: UsersJoined
       field :new_users_joined, subscription: NewUsersJoined
