# frozen_string_literal: true
require "spec_helper"

describe GraphQL::Schema::InputObject do
  let(:input_object) { Jazz::EnsembleInput }

  describe ".path" do
    it "is the name" do
      assert_equal "EnsembleInput", input_object.path
    end

    it "is used in argument paths" do
      assert_equal "EnsembleInput.name", input_object.arguments["name"].path
    end
  end

  describe "type info" do
    it "has it" do
      assert_equal "EnsembleInput", input_object.graphql_name
      assert_equal nil, input_object.description
      assert_equal 1, input_object.arguments.size
    end

    it "is the #owner of its arguments" do
      argument = input_object.arguments["name"]
      assert_equal input_object, argument.owner
    end

    it "inherits arguments" do
      base_class = Class.new(GraphQL::Schema::InputObject) do
        argument :arg1, String, required: true
        argument :arg2, String, required: true
      end

      subclass = Class.new(base_class) do
        argument :arg2, Integer, required: true
        argument :arg3, Integer, required: true
      end

      ensemble_class = Class.new(subclass) do
        argument :ensemble_id, GraphQL::Types::ID, required: false, loads: Jazz::Ensemble
      end
      
      assert_equal 3, subclass.arguments.size
      assert_equal ["arg1", "arg2", "arg3"], subclass.arguments.keys
      assert_equal ["String!", "Int!", "Int!"], subclass.arguments.values.map { |a| a.type.to_type_signature }
      assert_equal ["String!", "Int!", "Int!", "ID"], ensemble_class.arguments.values.map { |a| a.type.to_type_signature }
      assert_equal :ensemble, ensemble_class.arguments["ensembleId"].keyword
    end
  end

  describe ".to_graphql" do
    it "assigns itself as the arguments_class" do
      assert_equal input_object, input_object.to_graphql.arguments_class
    end

    it "accepts description: kwarg" do
      input_obj_class = Jazz::InspectableInput
      input_obj_type = input_obj_class.to_graphql
      assert_equal "Test description kwarg", input_obj_type.arguments["stringValue"].description
    end
  end

  describe "prepare: / loads: / as:" do
    module InputObjectPrepareTest
      class InputObj < GraphQL::Schema::InputObject
        argument :a, Integer, required: true
        argument :b, Integer, required: true, as: :b2
        argument :c, Integer, required: true, prepare: :prep
        argument :d, Integer, required: true, prepare: :prep, as: :d2
        argument :e, Integer, required: true, prepare: ->(val, ctx) { val * ctx[:multiply_by] * 2 }, as: :e2
<<<<<<< HEAD
        argument :instrument_id, ID, required: true, loads: Jazz::InstrumentType
=======
        argument :danger, Integer, required: false, prepare: ->(val, ctx) { raise GraphQL::ExecutionError.new('boom!') }
>>>>>>> 7ec9b496

        def prep(val)
          val * context[:multiply_by]
        end
      end

      class Query < GraphQL::Schema::Object
        field :inputs, [String], null: false do
          argument :input, InputObj, required: true
        end

        def inputs(input:)
          [input.to_kwargs.inspect, input.instrument.name]
        end
      end

      class Schema < GraphQL::Schema
        query(Query)
        if TESTING_INTERPRETER
          use GraphQL::Execution::Interpreter
        end

        def self.object_from_id(id, ctx)
          Jazz::GloballyIdentifiableType.find(id)
        end

        def self.resolve_type(type, obj, ctx)
          type
        end
      end
    end

    it "calls methods on the input object" do
      query_str = <<-GRAPHQL
      { inputs(input: { a: 1, b: 2, c: 3, d: 4, e: 5, instrumentId: "Instrument/Drum Kit" }) }
      GRAPHQL

      res = InputObjectPrepareTest::Schema.execute(query_str, context: { multiply_by: 3 })
      expected_obj = [{ a: 1, b2: 2, c: 9, d2: 12, e2: 30, instrument: "Instrument/Drum Kit" }.inspect, "Drum Kit"]
      assert_equal expected_obj, res["data"]["inputs"]
    end

    it "handles exceptions preparing variable input objects" do
      query_str = <<-GRAPHQL
      query($input: InputObj!){ inputs(input: $input) }
      GRAPHQL

      input = { "a" => 1, "b" => 2, "c" => 3, "d" => 4, "e" => 5, "danger" => 1 }
      res = InputObjectPrepareTest::Schema.execute(query_str, context: { multiply_by: 3 },
                                                   variables: { input: input})
      assert_nil(res["data"])
      assert_equal("Variable input of type InputObj! was provided invalid value", res["errors"][0]["message"])
      assert_equal([{ "line" => 1, "column" => 13 }], res["errors"][0]["locations"])
      assert_equal("boom!", res["errors"][0]["extensions"]["problems"][0]["explanation"])
      assert_equal(input, res["errors"][0]["extensions"]["value"])
    end
  end

  describe "loading application object(s)" do
    module InputObjectLoadsTest
      class SingleLoadInputObj < GraphQL::Schema::InputObject
        argument :instrument_id, ID, required: true, loads: Jazz::InstrumentType
      end

      class MultiLoadInputObj < GraphQL::Schema::InputObject
        argument :instrument_ids, [ID], required: true, loads: Jazz::InstrumentType
      end

      class Query < GraphQL::Schema::Object
        field :single_load_input, Jazz::InstrumentType, null: false do
          argument :input, SingleLoadInputObj, required: true
        end
        field :multi_load_input, [Jazz::InstrumentType], null: false do
          argument :input, MultiLoadInputObj, required: true
        end

        def single_load_input(input:)
          input.instrument
        end

        def multi_load_input(input:)
          input.instruments
        end
      end

      class Schema < GraphQL::Schema
        query(Query)
        if TESTING_INTERPRETER
          use GraphQL::Execution::Interpreter
        end

        def self.object_from_id(id, ctx)
          Jazz::GloballyIdentifiableType.find(id)
        end

        def self.resolve_type(type, obj, ctx)
          type
        end
      end
    end

    let(:single_query_str) {
      <<-GRAPHQL
        query($id: ID!) {
          singleLoadInput(input: {instrumentId: $id}) {
            id
          }
        }
      GRAPHQL
    }

    let(:multi_query_str) {
      <<-GRAPHQL
        query($ids: [ID!]!) {
          multiLoadInput(input: {instrumentIds: $ids}) {
            id
          }
        }
      GRAPHQL
    }

    it "loads arguments as objects of the given type and strips `_id` suffix off argument name" do
      res = InputObjectLoadsTest::Schema.execute(single_query_str, variables: { id: "Ensemble/Robert Glasper Experiment" })
      assert_equal "Ensemble/Robert Glasper Experiment", res["data"]["singleLoadInput"]["id"]
    end

    it "loads arguments as objects of the given type and strips `_ids` suffix off argument name and appends `s`" do
      res = InputObjectLoadsTest::Schema.execute(multi_query_str, variables: { ids: ["Ensemble/Robert Glasper Experiment", "Ensemble/Bela Fleck and the Flecktones"]})
      assert_equal ["Ensemble/Robert Glasper Experiment", "Ensemble/Bela Fleck and the Flecktones"], res["data"]["multiLoadInput"].map { |e| e["id"] }
    end
  end

  describe "in queries" do
    it "is passed to the field method" do
      query_str = <<-GRAPHQL
      {
        inspectInput(input: {
          stringValue: "ABC",
          legacyInput: { intValue: 4 },
          nestedInput: { stringValue: "xyz"},
          ensembleId: "Ensemble/Robert Glasper Experiment"
        })
      }
      GRAPHQL

      res = Jazz::Schema.execute(query_str, context: { message: "hi" })
      expected_info = [
        "Jazz::InspectableInput",
        "hi, ABC, 4, (hi, xyz, -, (-))",
        "ABC",
        "ABC",
        "true",
        "ABC",
        Jazz::Models::Ensemble.new("Robert Glasper Experiment").to_s,
        "true",
      ]
      assert_equal expected_info, res["data"]["inspectInput"]
    end
  end

  describe "when used with default_value" do
    it "comes as an instance" do
      res = Jazz::Schema.execute("{ defaultValueTest }")
      assert_equal "Jazz::InspectableInput -> {:string_value=>\"S\"}", res["data"]["defaultValueTest"]
    end
  end

  describe "#to_h" do
    module InputObjectToHTest
      class TestInput1 < GraphQL::Schema::InputObject
        graphql_name "TestInput1"
        argument :d, Int, required: true
        argument :e, Int, required: true
        argument :instrument_id, ID, required: true, loads: Jazz::InstrumentType
      end

      class TestInput2 < GraphQL::Schema::InputObject
        graphql_name "TestInput2"
        argument :a, Int, required: true
        argument :b, Int, required: true
        argument :c, TestInput1, as: :inputObject, required: true
      end

      TestInput1.to_graphql
      TestInput2.to_graphql
    end

    it "returns a symbolized, aliased, ruby keyword style hash" do
      arg_values = {a: 1, b: 2, c: { d: 3, e: 4, instrumentId: "Instrument/Drum Kit"}}

      input_object = InputObjectToHTest::TestInput2.new(
        arg_values,
        context: nil,
        defaults_used: Set.new
      )

      assert_equal({ a: 1, b: 2, input_object: { d: 3, e: 4, instrument: "Instrument/Drum Kit" } }, input_object.to_h)
    end
  end

  describe "#dig" do
    module InputObjectDigTest
      class TestInput1 < GraphQL::Schema::InputObject
        graphql_name "TestInput1"
        argument :d, Int, required: true
        argument :e, Int, required: true
      end

      class TestInput2 < GraphQL::Schema::InputObject
        graphql_name "TestInput2"
        argument :a, Int, required: true
        argument :b, Int, required: true
        argument :c, TestInput1, as: :inputObject, required: true
      end

      TestInput1.to_graphql
      TestInput2.to_graphql
    end
    arg_values = {a: 1, b: 2, c: { d: 3, e: 4 }}

    input_object = InputObjectDigTest::TestInput2.new(
      arg_values,
      context: nil,
      defaults_used: Set.new
    )
    it "returns the value at that key" do
      assert_equal 1, input_object.dig("a")
      assert_equal 1, input_object.dig(:a)
      assert input_object.dig("inputObject").is_a?(GraphQL::Schema::InputObject)
    end

    it "works with nested keys" do
      assert_equal 3, input_object.dig("inputObject", "d")
      assert_equal 3, input_object.dig(:inputObject, :d)
      assert_equal 3, input_object.dig("inputObject", :d)
      assert_equal 3, input_object.dig(:inputObject, "d")
    end

    it "returns nil for missing keys" do
      assert_nil input_object.dig("z")
      assert_nil input_object.dig(7)
    end

    it "handles underscored keys" do
      # TODO - shouldn't this work too?
      # assert_equal 3, input_object.dig('input_object', 'd')
      assert_equal 3, input_object.dig(:input_object, :d)
    end
  end

  describe "introspection" do
    it "returns input fields" do
      res = Jazz::Schema.execute('
        {
          __type(name: "InspectableInput") {
            name
            inputFields { name }
          }
          __schema {
            types {
              name
              inputFields { name }
            }
          }
        }')
      # Test __type
      assert_equal ["ensembleId", "stringValue", "nestedInput", "legacyInput"], res["data"]["__type"]["inputFields"].map { |f| f["name"] }
      # Test __schema { types }
      # It's upcased to test custom introspection
      input_type = res["data"]["__schema"]["types"].find { |t| t["name"] == "INSPECTABLEINPUT" }
      assert_equal ["ensembleId", "stringValue", "nestedInput", "legacyInput"], input_type["inputFields"].map { |f| f["name"] }
    end
  end
end<|MERGE_RESOLUTION|>--- conflicted
+++ resolved
@@ -69,11 +69,8 @@
         argument :c, Integer, required: true, prepare: :prep
         argument :d, Integer, required: true, prepare: :prep, as: :d2
         argument :e, Integer, required: true, prepare: ->(val, ctx) { val * ctx[:multiply_by] * 2 }, as: :e2
-<<<<<<< HEAD
         argument :instrument_id, ID, required: true, loads: Jazz::InstrumentType
-=======
         argument :danger, Integer, required: false, prepare: ->(val, ctx) { raise GraphQL::ExecutionError.new('boom!') }
->>>>>>> 7ec9b496
 
         def prep(val)
           val * context[:multiply_by]
