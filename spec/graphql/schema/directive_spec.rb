--- conflicted
+++ resolved
@@ -139,10 +139,7 @@
         result = nil
         ctx.dataloader.run_isolated do
           result = yield
-<<<<<<< HEAD
-=======
           ctx.dataloader.run
->>>>>>> ccf2cb74
         end
 
         ctx[:count_fields] ||= Hash.new { |h, k| h[k] = [] }
