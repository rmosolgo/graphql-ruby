# frozen_string_literal: true

# Here's the "application"
module Jazz
  module Models
    Instrument = Struct.new(:name, :family)
    Ensemble = Struct.new(:name)
    Musician = Struct.new(:name, :favorite_key)
    Key = Struct.new(:root, :sharp, :flat) do
      def self.from_notation(key_str)
        key, sharp_or_flat = key_str.split("")
        sharp = sharp_or_flat == "♯"
        flat = sharp_or_flat == "♭"
        Models::Key.new(key, sharp, flat)
      end

      def to_notation
        "#{root}#{sharp ? "♯" : ""}#{flat ? "♭" : ""}"
      end
    end

    def self.reset
      @data = {
        "Instrument" => [
          Models::Instrument.new("Banjo", :str),
          Models::Instrument.new("Flute", "WOODWIND"),
          Models::Instrument.new("Trumpet", "BRASS"),
          Models::Instrument.new("Piano", "KEYS"),
          Models::Instrument.new("Organ", "KEYS"),
          Models::Instrument.new("Drum Kit", "PERCUSSION"),
        ],
        "Ensemble" => [
          Models::Ensemble.new("Bela Fleck and the Flecktones"),
          Models::Ensemble.new("Robert Glasper Experiment"),
          Models::Ensemble.new("Spinal Tap"),
        ],
        "Musician" => [
          Models::Musician.new("Herbie Hancock", Models::Key.from_notation("B♭")),
        ],
      }
    end

    def self.data
      @data || reset
    end
  end

  class BaseArgument < GraphQL::Schema::Argument
    def initialize(*args, custom: nil, **kwargs)
      @custom = custom
      super(*args, **kwargs)
    end

    def to_graphql
      arg_defn = super
      arg_defn.metadata[:custom] = @custom
      arg_defn
    end
  end

  # A custom field class that supports the `upcase:` option
  class BaseField < GraphQL::Schema::Field
    argument_class BaseArgument
<<<<<<< HEAD
    attr_reader :upcase
=======

>>>>>>> edf49463
    def initialize(*args, **options, &block)
      @upcase = options.delete(:upcase)
      super(*args, **options, &block)
    end

    def resolve_field(*)
      result = super
      if @upcase && result
        result.upcase
      else
        result
      end
    end

    def resolve(*)
      result = super
      if @upcase && result
        result.upcase
      else
        result
      end
    end
  end

  class BaseObject < GraphQL::Schema::Object
    # Use this overridden field class
    field_class BaseField

    class << self
      def config(key, value)
        configs[key] = value
      end

      def configs
        @configs ||= {}
      end

      def to_graphql
        type_defn = super
        configs.each do |k, v|
          type_defn.metadata[k] = v
        end
        type_defn
      end
    end
  end

  module BaseInterface
    include GraphQL::Schema::Interface
    # Use this overridden field class
    field_class BaseField

    # These methods are available to child interfaces
    definition_methods do
      def upcased_field(*args, **kwargs, &block)
        field(*args, upcase: true, **kwargs, &block)
      end
    end
  end

  class BaseEnumValue < GraphQL::Schema::EnumValue
    def initialize(*args, custom_setting: nil, **kwargs, &block)
      @custom_setting = custom_setting
      super(*args, **kwargs, &block)
    end

    def to_graphql
      enum_value_defn = super
      enum_value_defn.metadata[:custom_setting] = @custom_setting
      enum_value_defn
    end
  end

  class BaseEnum < GraphQL::Schema::Enum
    enum_value_class BaseEnumValue
  end

  # Some arbitrary global ID scheme
  # *Type suffix is removed automatically
  module GloballyIdentifiableType
    include BaseInterface
    description "A fetchable object in the system"
    field(
      name: :id,
      type: ID,
      null: false,
      description: "A unique identifier for this object",
    )
    upcased_field :upcased_id, ID, null: false, method: :id # upcase: true added by helper

    def id
      GloballyIdentifiableType.to_id(@object)
    end

    def self.to_id(object)
      "#{object.class.name.split("::").last}/#{object.name}"
    end

    def self.find(id)
      class_name, object_name = id.split("/")
      Models.data[class_name].find { |obj| obj.name == object_name }
    end
  end

  module NamedEntity
    include BaseInterface
    field :name, String, null: false
  end

  # test field inheritance
  class ObjectWithUpcasedName < BaseObject
    # Test extra arguments:
    field :upcase_name, String, null: false, upcase: true

    def upcase_name
      object.name # upcase is applied by the superclass
    end
  end

  module HasMusicians
    include BaseInterface
    field :musicians, "[Jazz::Musician]", null: false
  end

  # Here's a new-style GraphQL type definition
  class Ensemble < ObjectWithUpcasedName
    # Test string type names
    # This method should override inherited one
    field :name, "String", null: false, method: :overridden_name
    implements GloballyIdentifiableType, NamedEntity, HasMusicians
    description "A group of musicians playing together"
    config :config, :configged
    field :formed_at, String, null: true, hash_key: "formedAtDate"

    def overridden_name
      @object.name.sub("Robert Glasper", "ROBERT GLASPER")
    end

    def self.authorized?(object, context)
      # Spinal Tap is top-secret, don't show it to anyone.
      obj_name = object.is_a?(Hash) ? object[:name] : object.name
      obj_name != "Spinal Tap"
    end
  end

  class Family < BaseEnum
    description "Groups of musical instruments"
    # support string and symbol
    value "STRING", "Makes a sound by vibrating strings", value: :str, custom_setting: 1
    value :WOODWIND, "Makes a sound by vibrating air in a pipe"
    value :BRASS, "Makes a sound by amplifying the sound of buzzing lips"
    value "PERCUSSION", "Makes a sound by hitting something that vibrates"
    value "DIDGERIDOO", "Makes a sound by amplifying the sound of buzzing lips", deprecation_reason: "Merged into BRASS"
    value "KEYS" do
      description "Neither here nor there, really"
    end
  end

  # Lives side-by-side with an old-style definition
  using GraphQL::DeprecatedDSL # for ! and types[]

  class InstrumentType < BaseObject
    implements NamedEntity
    implements GloballyIdentifiableType

    field :upcased_id, ID, null: false

    def upcased_id
      GloballyIdentifiableType.to_id(object).upcase
    end

    field :family, Family, null: false
  end

  class Key < GraphQL::Schema::Scalar
    description "A musical key"
    def self.coerce_input(val, ctx)
      Models::Key.from_notation(val)
    end

    def self.coerce_result(val, ctx)
      val.to_notation
    end
  end

  class RawJson < GraphQL::Schema::Scalar
    def self.coerce_input(val, ctx)
      val
    end

    def self.coerce_result(val, ctx)
      val
    end
  end

  class Musician < BaseObject
    implements GloballyIdentifiableType
    implements NamedEntity
    description "Someone who plays an instrument"
    field :instrument, InstrumentType, null: false do
      description "An object played in order to produce music"
    end
    field :favorite_key, Key, null: true
    # Test lists with nullable members:
    field :inspect_context, [String, null: true], null: false
    field :add_error, String, null: false, extras: [:execution_errors]

    def inspect_context
      [
        @context.custom_method,
        @context[:magic_key],
        @context[:normal_key],
        nil,
      ]
    end

    def add_error(execution_errors:)
      execution_errors.add("this has a path")
      "done"
    end
  end

  # Since this is not a legacy input type, this test can be removed
  class LegacyInputType < GraphQL::Schema::InputObject
    argument :int_value, Int, required: true
  end

  class InspectableInput < GraphQL::Schema::InputObject
    argument :string_value, String, required: true, description: "Test description kwarg"
    argument :nested_input, InspectableInput, required: false
    argument :legacy_input, LegacyInputType, required: false

    def helper_method
      [
        # Context is available in the InputObject
        context[:message],
        # ~~A GraphQL::Query::Arguments instance is available~~ not anymore
        self[:string_value],
        # Legacy inputs have underscored method access too
        legacy_input ? legacy_input.int_value : "-",
        # Access by method call is available
        "(#{nested_input ? nested_input.helper_method : "-"})",
      ].join(", ")
    end
  end

  class InspectableKey < BaseObject
    field :root, String, null: false
    field :is_sharp, Boolean, null: false, method: :sharp
    field :is_flat, Boolean, null: false, method: :flat
  end

  class PerformingAct < GraphQL::Schema::Union
    possible_types Musician, Ensemble

    def self.resolve_type(object, context)
      if object.is_a?(Models::Ensemble)
        Ensemble
      else
        Musician
      end
    end
  end

  class HashKeyTest < BaseObject
    field :falsey, Boolean, null: false
  end

  # Another new-style definition, with method overrides
  class Query < BaseObject
    field :ensembles, [Ensemble], null: false
    field :find, GloballyIdentifiableType, null: true do
      argument :id, ID, required: true
    end
    field :instruments, [InstrumentType], null: false do
      argument :family, Family, required: false
    end
    field :inspect_input, [String], null: false do
      argument :input, InspectableInput, required: true, custom: :ok
    end
    field :inspect_key, InspectableKey, null: false do
      argument :key, Key, required: true
    end
    field :now_playing, PerformingAct, null: false

    def now_playing; Models.data["Ensemble"].first; end

    # For asserting that the object is initialized once:
    field :object_id, Integer, null: false
    field :inspect_context, [String], null: false
    field :hashyEnsemble, Ensemble, null: false

    field :echo_json, RawJson, null: false do
      argument :input, RawJson, required: true
    end

    field :echo_first_json, RawJson, null: false do
      argument :input, [RawJson], required: true
    end

    field :upcase_check_1, String, null: true, method: :upcase_check, extras: [:upcase]
    field :upcase_check_2, String, null: false, upcase: false, method: :upcase_check, extras: [:upcase]
    field :upcase_check_3, String, null: false, upcase: true, method: :upcase_check, extras: [:upcase]
    field :upcase_check_4, String, null: false, upcase: "why not?", method: :upcase_check, extras: [:upcase]
    def upcase_check(upcase:)
      upcase.inspect
    end

    def ensembles
      # Filter out the unauthorized one to avoid an error later
      Models.data["Ensemble"].select { |e| e.name != "Spinal Tap" }
    end

    def find(id:)
      if id == "MagicalSkipId"
        context.skip
      else
        GloballyIdentifiableType.find(id)
      end
    end

    def instruments(family: nil)
      objs = Models.data["Instrument"]
      if family
        objs = objs.select { |i| i.family == family }
      end
      objs
    end

    # This is for testing input object behavior
    def inspect_input(input:)
      [
        input.class.name,
        input.helper_method,
        # Access by method
        input.string_value,
        # Access by key:
        input[:string_value],
        input.key?(:string_value).to_s,
        # ~~Access by legacy key~~ # not anymore
        input[:string_value],
      ]
    end

    def inspect_key(key:)
      key
    end

    def inspect_context
      [
        context.custom_method,
        context[:magic_key],
        context[:normal_key],
      ]
    end

    def hashy_ensemble
      # Both string and symbol keys are supported:

      {
        name: "The Grateful Dead",
        "musicians" => [
          OpenStruct.new(name: "Jerry Garcia"),
        ],
        "formedAtDate" => "May 5, 1965",
      }
    end

    def echo_json(input:)
      input
    end

    def echo_first_json(input:)
      input.first
    end

    field :hash_by_string, HashKeyTest, null: false
    field :hash_by_sym, HashKeyTest, null: false

    def hash_by_string
      {"falsey" => false}
    end

    def hash_by_sym
      {falsey: false}
    end

    field :named_entities, [NamedEntity, null: true], null: false

    def named_entities
      [Models.data["Ensemble"].first, nil]
    end
  end

  class EnsembleInput < GraphQL::Schema::InputObject
    argument :name, String, required: true
  end

  class AddInstrument < GraphQL::Schema::Mutation
    null true
    description "Register a new musical instrument in the database"

    argument :name, String, required: true
    argument :family, Family, required: true

    field :instrument, InstrumentType, null: false
    # This is meaningless, but it's to test the conflict with `Hash#entries`
    field :entries, [InstrumentType], null: false
    # Test `extras` injection

    field :ee, String, null: false
    extras [:execution_errors]

    def resolve(name:, family:, execution_errors:)
      instrument = Jazz::Models::Instrument.new(name, family)
      Jazz::Models.data["Instrument"] << instrument
      {instrument: instrument, entries: Jazz::Models.data["Instrument"], ee: execution_errors.class.name}
    end
  end

  class AddSitar < GraphQL::Schema::RelayClassicMutation
    null true
    description "Get Sitar to musical instrument"

    field :instrument, InstrumentType, null: false

    def resolve
      instrument = Models::Instrument.new("Sitar", :str)
      {instrument: instrument}
    end
  end

  class RenameNamedEntity < GraphQL::Schema::RelayClassicMutation
    argument :named_entity_id, ID, required: true, loads: NamedEntity
    argument :new_name, String, required: true

    field :named_entity, NamedEntity, null: false

    def resolve(named_entity:, new_name:)
      # doesn't actually update the "database"
      dup_named_entity = named_entity.dup
      dup_named_entity.name = new_name

      {
        named_entity: dup_named_entity
      }
    end
  end

  class RenamePerformingAct < GraphQL::Schema::RelayClassicMutation
    argument :performing_act_id, ID, required: true, loads: PerformingAct
    argument :new_name, String, required: true

    field :performing_act, PerformingAct, null: false

    def resolve(performing_act:, new_name:)
      # doesn't actually update the "database"
      dup_performing_act = performing_act.dup
      dup_performing_act.name = new_name

      {
        performing_act: dup_performing_act
      }
    end
  end

  class RenameEnsemble < GraphQL::Schema::RelayClassicMutation
    argument :ensemble_id, ID, required: true, loads: Ensemble
    argument :new_name, String, required: true

    field :ensemble, Ensemble, null: false

    def resolve(ensemble:, new_name:)
      # doesn't actually update the "database"
      dup_ensemble = ensemble.dup
      dup_ensemble.name = new_name
      {
        ensemble: dup_ensemble,
      }
    end
  end

  class UpvoteEnsembles < GraphQL::Schema::RelayClassicMutation
    argument :ensemble_ids, [ID], required: true, loads: Ensemble

    field :ensembles, [Ensemble], null: false

    def resolve(ensembles:)
      {
        ensembles: ensembles
      }
    end
  end

  class UpvoteEnsemblesAsBands < GraphQL::Schema::RelayClassicMutation
    argument :ensemble_ids, [ID], required: true, loads: Ensemble, as: :bands

    field :ensembles, [Ensemble], null: false

    def resolve(bands:)
      {
        ensembles: bands
      }
    end
  end

  class UpvoteEnsemblesIds < GraphQL::Schema::RelayClassicMutation
    argument :ensembles_ids, [ID], required: true, loads: Ensemble

    field :ensembles, [Ensemble], null: false

    def resolve(ensembles:)
      {
        ensembles: ensembles
      }
    end
  end

  class RenameEnsembleAsBand < RenameEnsemble
    argument :ensemble_id, ID, required: true, loads: Ensemble, as: :band

    def resolve(band:, new_name:)
      super(ensemble: band, new_name: new_name)
    end
  end

  class Mutation < BaseObject
    field :add_ensemble, Ensemble, null: false do
      argument :input, EnsembleInput, required: true
    end

    field :add_instrument, mutation: AddInstrument
    field :add_sitar, mutation: AddSitar
    field :rename_ensemble, mutation: RenameEnsemble
    field :rename_named_entity, mutation: RenameNamedEntity
    field :rename_performing_act, mutation: RenamePerformingAct
    field :upvote_ensembles, mutation: UpvoteEnsembles
    field :upvote_ensembles_as_bands, mutation: UpvoteEnsemblesAsBands
    field :upvote_ensembles_ids, mutation: UpvoteEnsemblesIds
    field :rename_ensemble_as_band, mutation: RenameEnsembleAsBand

    def add_ensemble(input:)
      ens = Models::Ensemble.new(input.name)
      Models.data["Ensemble"] << ens
      ens
    end

    field :prepare_input, Integer, null: false do
      argument :input, Integer, required: true, prepare: :square, as: :squared_input
    end

    def prepare_input(squared_input:)
      # Test that `square` is called
      squared_input
    end

    def square(value)
      value ** 2
    end
  end

  class MetadataPlugin
    def self.use(schema_defn, value:)
      schema_defn.target.metadata[:plugin_key] = value
    end
  end

  class CustomContext < GraphQL::Query::Context
    def [](key)
      if key == :magic_key
        "magic_value"
      else
        super
      end
    end

    def custom_method
      "custom_method"
    end
  end

  module Introspection
    class TypeType < GraphQL::Introspection::TypeType
      def name
        n = object.graphql_name
        n && n.upcase
      end
    end

    class SchemaType < GraphQL::Introspection::SchemaType
      graphql_name "__Schema"

      field :is_jazzy, Boolean, null: false

      def is_jazzy
        true
      end
    end

    class DynamicFields < GraphQL::Introspection::DynamicFields
      field :__typename_length, Int, null: false, extras: [:irep_node]
      field :__ast_node_class, String, null: false, extras: [:ast_node]

      def __typename_length(irep_node: nil)
        __typename(irep_node: irep_node).length
      end

      def __ast_node_class(ast_node:)
        ast_node.class.name
      end
    end

    class EntryPoints < GraphQL::Introspection::EntryPoints
      field :__classname, String, "The Ruby class name of the root object", null: false

      def __classname
        if context.interpreter?
          object.object.class.name
        else
          object.class.name
        end
      end
    end
  end

  # New-style Schema definition
  class Schema < GraphQL::Schema
    query(Query)
    mutation(Mutation)
    context_class CustomContext
    introspection(Introspection)
    use MetadataPlugin, value: "xyz"
    def self.resolve_type(type, obj, ctx)
      class_name = obj.class.name.split("::").last
      ctx.schema.types[class_name] || raise("No type for #{obj.inspect}")
    end

    def self.object_from_id(id, ctx)
      GloballyIdentifiableType.find(id)
    end
    if TESTING_INTERPRETER
      use GraphQL::Execution::Interpreter
    end
  end
end<|MERGE_RESOLUTION|>--- conflicted
+++ resolved
@@ -61,11 +61,8 @@
   # A custom field class that supports the `upcase:` option
   class BaseField < GraphQL::Schema::Field
     argument_class BaseArgument
-<<<<<<< HEAD
     attr_reader :upcase
-=======
-
->>>>>>> edf49463
+
     def initialize(*args, **options, &block)
       @upcase = options.delete(:upcase)
       super(*args, **options, &block)
