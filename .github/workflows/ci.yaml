--- conflicted
+++ resolved
@@ -38,12 +38,7 @@
       matrix:
         include:
           - gemfile: Gemfile
-<<<<<<< HEAD
             ruby: 3.2
-            bundler: "1"
-=======
-            ruby: 3.1
->>>>>>> 77eb8fe4
           - gemfile: gemfiles/rails_4.2.gemfile
             ruby: 2.4
             bundler: "1"
